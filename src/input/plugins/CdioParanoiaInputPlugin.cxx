/*
 * Copyright 2003-2021 The Music Player Daemon Project
 * http://www.musicpd.org
 *
 * This program is free software; you can redistribute it and/or modify
 * it under the terms of the GNU General Public License as published by
 * the Free Software Foundation; either version 2 of the License, or
 * (at your option) any later version.
 *
 * This program is distributed in the hope that it will be useful,
 * but WITHOUT ANY WARRANTY; without even the implied warranty of
 * MERCHANTABILITY or FITNESS FOR A PARTICULAR PURPOSE.  See the
 * GNU General Public License for more details.
 *
 * You should have received a copy of the GNU General Public License along
 * with this program; if not, write to the Free Software Foundation, Inc.,
 * 51 Franklin Street, Fifth Floor, Boston, MA 02110-1301 USA.
 */

/**
 * CD-Audio handling (requires libcdio_paranoia)
 */

#include "CdioParanoiaInputPlugin.hxx"
#include "lib/cdio/Paranoia.hxx"
#include "../InputStream.hxx"
#include "../InputPlugin.hxx"
#include "util/TruncateString.hxx"
#include "util/StringCompare.hxx"
#include "util/RuntimeError.hxx"
#include "util/Domain.hxx"
#include "util/ByteOrder.hxx"
#include "util/ScopeExit.hxx"
#include "fs/AllocatedPath.hxx"
#include "Log.hxx"
#include "config/Block.hxx"

#include <algorithm>
#include <cassert>
#include <cstdint>

#include <stdio.h>
#include <string.h>
#include <stdlib.h>

#include <cdio/cd_types.h>

class CdioParanoiaInputStream final : public InputStream {
	cdrom_drive_t *const drv;
	CdIo_t *const cdio;
	CdromParanoia para;

	const lsn_t lsn_from;

	char buffer[CDIO_CD_FRAMESIZE_RAW];
	lsn_t buffer_lsn;

 public:
	CdioParanoiaInputStream(const char *_uri, Mutex &_mutex,
				cdrom_drive_t *_drv, CdIo_t *_cdio,
				bool reverse_endian,
				lsn_t _lsn_from, lsn_t lsn_to)
		:InputStream(_uri, _mutex),
		 drv(_drv), cdio(_cdio), para(drv),
		 lsn_from(_lsn_from),
		 buffer_lsn(-1)
	{
		/* Set reading mode for full paranoia, but allow
		   skipping sectors. */
		para.SetMode(PARANOIA_MODE_FULL^PARANOIA_MODE_NEVERSKIP);

		/* seek to beginning of the track */
		para.Seek(lsn_from);

		seekable = true;
		size = (lsn_to - lsn_from + 1) * CDIO_CD_FRAMESIZE_RAW;

		/* hack to make MPD select the "pcm" decoder plugin */
		SetMimeType(reverse_endian
			    ? "audio/x-mpd-cdda-pcm-reverse"
			    : "audio/x-mpd-cdda-pcm");
		SetReady();
	}

	~CdioParanoiaInputStream() override {
		para = {};
		cdio_cddap_close_no_free_cdio(drv);
		cdio_destroy(cdio);
	}

	CdioParanoiaInputStream(const CdioParanoiaInputStream &) = delete;
	CdioParanoiaInputStream &operator=(const CdioParanoiaInputStream &) = delete;

	/* virtual methods from InputStream */
	[[nodiscard]] bool IsEOF() const noexcept override;
	size_t Read(std::unique_lock<Mutex> &lock,
		    void *ptr, size_t size) override;
	void Seek(std::unique_lock<Mutex> &lock, offset_type offset) override;
};

static constexpr Domain cdio_domain("cdio");

static bool default_reverse_endian;
static unsigned speed = 0;

static void
input_cdio_init(EventLoop &, const ConfigBlock &block)
{
	const char *value = block.GetBlockValue("default_byte_order");
	if (value != nullptr) {
		if (strcmp(value, "little_endian") == 0)
			default_reverse_endian = IsBigEndian();
		else if (strcmp(value, "big_endian") == 0)
			default_reverse_endian = IsLittleEndian();
		else
			throw FormatRuntimeError("Unrecognized 'default_byte_order' setting: %s",
						 value);
	}
	speed = block.GetBlockValue("speed",0U);
}

struct CdioUri {
	char device[64];
	int track;
};

static CdioUri
parse_cdio_uri(const char *src)
{
	CdioUri dest;

	if (*src == 0) {
		/* play the whole CD in the default drive */
		dest.device[0] = 0;
		dest.track = -1;
		return dest;
	}

	const char *slash = std::strrchr(src, '/');
	if (slash == nullptr) {
		/* play the whole CD in the specified drive */
		CopyTruncateString(dest.device, src, sizeof(dest.device));
		dest.track = -1;
		return dest;
	}

	size_t device_length = slash - src;
	if (device_length >= sizeof(dest.device))
		device_length = sizeof(dest.device) - 1;

	memcpy(dest.device, src, device_length);
	dest.device[device_length] = 0;

	const char *track = slash + 1;

	char *endptr;
	dest.track = strtoul(track, &endptr, 10);
	if (*endptr != 0)
		throw std::runtime_error("Malformed track number");

	if (endptr == track)
		/* play the whole CD */
		dest.track = -1;

	return dest;
}

static AllocatedPath
cdio_detect_device()
{
	char **devices = cdio_get_devices_with_cap(nullptr, CDIO_FS_AUDIO,
						   false);
	if (devices == nullptr)
		return nullptr;

	AtScopeExit(devices) { cdio_free_device_list(devices); };

	if (devices[0] == nullptr)
		return nullptr;

	return AllocatedPath::FromFS(devices[0]);
}

static InputStreamPtr
input_cdio_open(const char *uri,
		Mutex &mutex)
{
	uri = StringAfterPrefixIgnoreCase(uri, "cdda://");
	assert(uri != nullptr);

	const auto parsed_uri = parse_cdio_uri(uri);

	/* get list of CD's supporting CD-DA */
	const AllocatedPath device = parsed_uri.device[0] != 0
		? AllocatedPath::FromFS(parsed_uri.device)
		: cdio_detect_device();
	if (device.IsNull())
		throw std::runtime_error("Unable find or access a CD-ROM drive with an audio CD in it.");

	/* Found such a CD-ROM with a CD-DA loaded. Use the first drive in the list. */
	const auto cdio = cdio_open(device.c_str(), DRIVER_UNKNOWN);
	if (cdio == nullptr)
		throw std::runtime_error("Failed to open CD drive");

	const auto drv = cdio_cddap_identify_cdio(cdio, 1, nullptr);
	if (drv == nullptr) {
		cdio_destroy(cdio);
		throw std::runtime_error("Unable to identify audio CD disc.");
	}

	cdio_cddap_verbose_set(drv, CDDA_MESSAGE_FORGETIT, CDDA_MESSAGE_FORGETIT);
	if (speed > 0) {
		FmtDebug(cdio_domain, "Attempting to set CD speed to {}x",
			 speed);
		cdio_cddap_speed_set(drv,speed);
	}

	if (0 != cdio_cddap_open(drv)) {
		cdio_cddap_close_no_free_cdio(drv);
		cdio_destroy(cdio);
		throw std::runtime_error("Unable to open disc.");
	}

	bool reverse_endian;
	const int be = data_bigendianp(drv);
	switch (be) {
	case -1:
		LogDebug(cdio_domain, "drive returns unknown audio data");
		reverse_endian = default_reverse_endian;
		break;

	case 0:
		LogDebug(cdio_domain, "drive returns audio data Little Endian");
		reverse_endian = IsBigEndian();
		break;

	case 1:
		LogDebug(cdio_domain, "drive returns audio data Big Endian");
		reverse_endian = IsLittleEndian();
		break;

	default:
		cdio_cddap_close_no_free_cdio(drv);
		cdio_destroy(cdio);
		throw FormatRuntimeError("Drive returns unknown data type %d",
					 be);
	}

	lsn_t lsn_from, lsn_to;
	if (parsed_uri.track >= 0) {
		lsn_from = cdio_get_track_lsn(cdio, parsed_uri.track);
		lsn_to = cdio_get_track_last_lsn(cdio, parsed_uri.track);
	} else {
		lsn_from = 0;
		lsn_to = cdio_get_disc_last_lsn(cdio);
	}

	return std::make_unique<CdioParanoiaInputStream>(uri, mutex,
							 drv, cdio,
							 reverse_endian,
							 lsn_from, lsn_to);
}

void
CdioParanoiaInputStream::Seek(std::unique_lock<Mutex> &,
			      offset_type new_offset)
{
	if (new_offset > size)
		throw FormatRuntimeError("Invalid offset to seek %ld (%ld)",
					 (long int)new_offset, (long int)size);

	/* simple case */
	if (new_offset == offset)
		return;

	/* calculate current LSN */
	const lsn_t lsn_relofs = new_offset / CDIO_CD_FRAMESIZE_RAW;

	if (lsn_relofs != buffer_lsn) {
		const ScopeUnlock unlock(mutex);
		para.Seek(lsn_from + lsn_relofs);
	}

	offset = new_offset;
}

size_t
CdioParanoiaInputStream::Read(std::unique_lock<Mutex> &,
			      void *ptr, size_t length)
{
<<<<<<< HEAD
	size_t nbytes = 0;
	char *wptr = (char *) ptr;

	while (length > 0) {
		/* end of track ? */
		if (lsn_from + lsn_relofs > lsn_to)
			break;

		//current sector was changed ?
		const int16_t *rbuf;
		if (lsn_relofs != buffer_lsn) {
			const ScopeUnlock unlock(mutex);

			try {
				rbuf = para.Read().data();
			} catch (...) {
				char *s_err = cdio_cddap_errors(drv);
				if (s_err) {
					FmtError(cdio_domain,
						 "paranoia_read: {}", s_err);
					cdio_cddap_free_messages(s_err);
				}

				throw;
			}
=======
	/* end of track ? */
	if (IsEOF())
		return 0;
>>>>>>> 1f287904

	//current sector was changed ?
	const int16_t *rbuf;

	const lsn_t lsn_relofs = offset / CDIO_CD_FRAMESIZE_RAW;
	const std::size_t diff = offset % CDIO_CD_FRAMESIZE_RAW;

	if (lsn_relofs != buffer_lsn) {
		const ScopeUnlock unlock(mutex);

		try {
			rbuf = para.Read().data;
		} catch (...) {
			char *s_err = cdio_cddap_errors(drv);
			if (s_err) {
				FmtError(cdio_domain,
					 "paranoia_read: {}", s_err);
				cdio_cddap_free_messages(s_err);
			}

			throw;
		}

		//store current buffer
		memcpy(buffer, rbuf, CDIO_CD_FRAMESIZE_RAW);
		buffer_lsn = lsn_relofs;
	} else {
		//use cached sector
		rbuf = (const int16_t *)buffer;
	}

	const size_t maxwrite = CDIO_CD_FRAMESIZE_RAW - diff;  //# of bytes pending in current buffer
	const std::size_t nbytes = std::min(length, maxwrite);

	//skip diff bytes from this lsn
	memcpy(ptr, ((const char *)rbuf) + diff, nbytes);

	//update offset
	offset += nbytes;

	return nbytes;
}

bool
CdioParanoiaInputStream::IsEOF() const noexcept
{
	return offset >= size;
}

static constexpr const char *cdio_paranoia_prefixes[] = {
	"cdda://",
	nullptr
};

const InputPlugin input_plugin_cdio_paranoia = {
	"cdio_paranoia",
	cdio_paranoia_prefixes,
	input_cdio_init,
	nullptr,
	input_cdio_open,
	nullptr
};<|MERGE_RESOLUTION|>--- conflicted
+++ resolved
@@ -288,37 +288,9 @@
 CdioParanoiaInputStream::Read(std::unique_lock<Mutex> &,
 			      void *ptr, size_t length)
 {
-<<<<<<< HEAD
-	size_t nbytes = 0;
-	char *wptr = (char *) ptr;
-
-	while (length > 0) {
-		/* end of track ? */
-		if (lsn_from + lsn_relofs > lsn_to)
-			break;
-
-		//current sector was changed ?
-		const int16_t *rbuf;
-		if (lsn_relofs != buffer_lsn) {
-			const ScopeUnlock unlock(mutex);
-
-			try {
-				rbuf = para.Read().data();
-			} catch (...) {
-				char *s_err = cdio_cddap_errors(drv);
-				if (s_err) {
-					FmtError(cdio_domain,
-						 "paranoia_read: {}", s_err);
-					cdio_cddap_free_messages(s_err);
-				}
-
-				throw;
-			}
-=======
 	/* end of track ? */
 	if (IsEOF())
 		return 0;
->>>>>>> 1f287904
 
 	//current sector was changed ?
 	const int16_t *rbuf;
@@ -330,7 +302,7 @@
 		const ScopeUnlock unlock(mutex);
 
 		try {
-			rbuf = para.Read().data;
+			rbuf = para.Read().data();
 		} catch (...) {
 			char *s_err = cdio_cddap_errors(drv);
 			if (s_err) {
