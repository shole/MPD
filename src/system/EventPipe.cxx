--- conflicted
+++ resolved
@@ -27,37 +27,21 @@
 #include <assert.h>
 #include <unistd.h>
 
-<<<<<<< HEAD
-#ifdef WIN32
+#ifdef _WIN32
 #include "net/IPv4Address.hxx"
 #include "net/StaticSocketAddress.hxx"
 #include "net/UniqueSocketDescriptor.hxx"
 #include "net/SocketError.hxx"
 #endif
 
-#ifdef WIN32
+#ifdef _WIN32
 static void PoorSocketPair(int fd[2]);
-=======
-#ifdef _WIN32
-#include <ws2tcpip.h>
-#include <winsock2.h>
-#include <cstring> /* for memset() */
-#endif
-
-#ifdef _WIN32
-static bool PoorSocketPair(int fd[2]);
->>>>>>> f1ef9f9d
 #endif
 
 EventPipe::EventPipe()
 {
-<<<<<<< HEAD
-#ifdef WIN32
+#ifdef _WIN32
 	PoorSocketPair(fds);
-=======
-#ifdef _WIN32
-	bool success = PoorSocketPair(fds);
->>>>>>> f1ef9f9d
 #else
 	FileDescriptor r, w;
 	if (!FileDescriptor::CreatePipeNonBlock(r, w))
