/*
 * Copyright 2003-2017 The Music Player Daemon Project
 * http://www.musicpd.org
 *
 * This program is free software; you can redistribute it and/or modify
 * it under the terms of the GNU General Public License as published by
 * the Free Software Foundation; either version 2 of the License, or
 * (at your option) any later version.
 *
 * This program is distributed in the hope that it will be useful,
 * but WITHOUT ANY WARRANTY; without even the implied warranty of
 * MERCHANTABILITY or FITNESS FOR A PARTICULAR PURPOSE.  See the
 * GNU General Public License for more details.
 *
 * You should have received a copy of the GNU General Public License along
 * with this program; if not, write to the Free Software Foundation, Inc.,
 * 51 Franklin Street, Fifth Floor, Boston, MA 02110-1301 USA.
 */

#include "config.h"
#include "Count.hxx"
#include "Selection.hxx"
#include "Interface.hxx"
#include "Partition.hxx"
#include "client/Response.hxx"
#include "song/LightSong.hxx"
#include "tag/Tag.hxx"
<<<<<<< HEAD
#include "TagPrint.hxx"
=======
#include "tag/VisitFallback.hxx"
>>>>>>> db27bb76

#include <functional>
#include <map>

struct SearchStats {
	unsigned n_songs;
	std::chrono::duration<std::uint64_t, SongTime::period> total_duration;

	constexpr SearchStats()
		:n_songs(0), total_duration(0) {}
};

class TagCountMap : public std::map<std::string, SearchStats> {
};

static void
PrintSearchStats(Response &r, const SearchStats &stats) noexcept
{
	unsigned total_duration_s =
		std::chrono::duration_cast<std::chrono::seconds>(stats.total_duration).count();

	r.Format("songs: %u\n"
		 "playtime: %u\n",
		 stats.n_songs, total_duration_s);
}

static void
Print(Response &r, TagType group, const TagCountMap &m) noexcept
{
	assert(unsigned(group) < TAG_NUM_OF_ITEM_TYPES);

	for (const auto &i : m) {
		tag_print(r, group, i.first.c_str());
		PrintSearchStats(r, i.second);
	}
}

static void
stats_visitor_song(SearchStats &stats, const LightSong &song) noexcept
{
	stats.n_songs++;

	const auto duration = song.GetDuration();
	if (!duration.IsNegative())
		stats.total_duration += duration;
}

<<<<<<< HEAD
static bool
CollectGroupCounts(TagCountMap &map, TagType group, const Tag &tag) noexcept
=======
static void
CollectGroupCounts(TagCountMap &map, const Tag &tag,
		   const char *value) noexcept
>>>>>>> db27bb76
{
	auto r = map.insert(std::make_pair(value, SearchStats()));
	SearchStats &s = r.first->second;
	++s.n_songs;
	if (!tag.duration.IsNegative())
		s.total_duration += tag.duration;
}

static void
GroupCountVisitor(TagCountMap &map, TagType group,
		  const LightSong &song) noexcept
{
<<<<<<< HEAD
	const Tag &tag = song.tag;
	if (!CollectGroupCounts(map, group, tag) && group == TAG_ALBUM_ARTIST)
		/* fall back to "Artist" if no "AlbumArtist" was found */
		CollectGroupCounts(map, TAG_ARTIST, tag);
=======
	assert(song.tag != nullptr);

	const Tag &tag = *song.tag;
	VisitTagWithFallbackOrEmpty(tag, group,
				    std::bind(CollectGroupCounts, std::ref(map),
					      std::cref(tag),
					      std::placeholders::_1));
>>>>>>> db27bb76
}

void
PrintSongCount(Response &r, const Partition &partition, const char *name,
	       const SongFilter *filter,
	       TagType group)
{
	const Database &db = partition.GetDatabaseOrThrow();

	const DatabaseSelection selection(name, true, filter);

	if (group == TAG_NUM_OF_ITEM_TYPES) {
		/* no grouping */

		SearchStats stats;

		using namespace std::placeholders;
		const auto f = std::bind(stats_visitor_song, std::ref(stats),
					 _1);
		db.Visit(selection, f);

		PrintSearchStats(r, stats);
	} else {
		/* group by the specified tag: store counts in a
		   std::map */

		TagCountMap map;

		using namespace std::placeholders;
		const auto f = std::bind(GroupCountVisitor, std::ref(map),
					 group, _1);
		db.Visit(selection, f);

		Print(r, group, map);
	}
}<|MERGE_RESOLUTION|>--- conflicted
+++ resolved
@@ -25,11 +25,8 @@
 #include "client/Response.hxx"
 #include "song/LightSong.hxx"
 #include "tag/Tag.hxx"
-<<<<<<< HEAD
+#include "tag/VisitFallback.hxx"
 #include "TagPrint.hxx"
-=======
-#include "tag/VisitFallback.hxx"
->>>>>>> db27bb76
 
 #include <functional>
 #include <map>
@@ -77,14 +74,9 @@
 		stats.total_duration += duration;
 }
 
-<<<<<<< HEAD
-static bool
-CollectGroupCounts(TagCountMap &map, TagType group, const Tag &tag) noexcept
-=======
 static void
 CollectGroupCounts(TagCountMap &map, const Tag &tag,
 		   const char *value) noexcept
->>>>>>> db27bb76
 {
 	auto r = map.insert(std::make_pair(value, SearchStats()));
 	SearchStats &s = r.first->second;
@@ -97,20 +89,11 @@
 GroupCountVisitor(TagCountMap &map, TagType group,
 		  const LightSong &song) noexcept
 {
-<<<<<<< HEAD
 	const Tag &tag = song.tag;
-	if (!CollectGroupCounts(map, group, tag) && group == TAG_ALBUM_ARTIST)
-		/* fall back to "Artist" if no "AlbumArtist" was found */
-		CollectGroupCounts(map, TAG_ARTIST, tag);
-=======
-	assert(song.tag != nullptr);
-
-	const Tag &tag = *song.tag;
 	VisitTagWithFallbackOrEmpty(tag, group,
 				    std::bind(CollectGroupCounts, std::ref(map),
 					      std::cref(tag),
 					      std::placeholders::_1));
->>>>>>> db27bb76
 }
 
 void
