--- conflicted
+++ resolved
@@ -329,16 +329,9 @@
 			    "No such directory");
 }
 
-<<<<<<< HEAD
-void
-SimpleDatabase::VisitUniqueTags(const DatabaseSelection &selection,
-				TagType tag_type, TagMask group_mask,
-				VisitTag visit_tag) const
-=======
 std::map<std::string, std::set<std::string>>
 SimpleDatabase::CollectUniqueTags(const DatabaseSelection &selection,
 				  TagType tag_type, TagType group) const
->>>>>>> db27bb76
 {
 	return ::CollectUniqueTags(*this, selection, tag_type, group);
 }
