/*
 * Copyright 2003-2020 The Music Player Daemon Project
 * http://www.musicpd.org
 *
 * This program is free software; you can redistribute it and/or modify
 * it under the terms of the GNU General Public License as published by
 * the Free Software Foundation; either version 2 of the License, or
 * (at your option) any later version.
 *
 * This program is distributed in the hope that it will be useful,
 * but WITHOUT ANY WARRANTY; without even the implied warranty of
 * MERCHANTABILITY or FITNESS FOR A PARTICULAR PURPOSE.  See the
 * GNU General Public License for more details.
 *
 * You should have received a copy of the GNU General Public License along
 * with this program; if not, write to the Free Software Foundation, Inc.,
 * 51 Franklin Street, Fifth Floor, Boston, MA 02110-1301 USA.
 */

#ifndef MPD_ICU_COMPARE_HXX
#define MPD_ICU_COMPARE_HXX

#include "util/Compiler.h"
#include "util/AllocatedString.hxx"

<<<<<<< HEAD
#include <string_view>
=======
#ifdef _WIN32
#include <wchar.h>
#endif
>>>>>>> 6c240f66

/**
 * This class can compare one string ("needle") with lots of other
 * strings ("haystacks") efficiently, ignoring case.  With some
 * configurations, it can prepare a case-folded version of the needle.
 */
class IcuCompare {
#ifdef _WIN32
	/* Windows API functions work with wchar_t strings, so let's
	   cache the MultiByteToWideChar() result for performance */
	AllocatedString<wchar_t> needle;
#else
	AllocatedString<> needle;
#endif

public:
	IcuCompare():needle(nullptr) {}

	explicit IcuCompare(std::string_view needle) noexcept;

	IcuCompare(const IcuCompare &src) noexcept
		:needle(src
<<<<<<< HEAD
			? AllocatedString<>::Duplicate(src.needle)
=======
			? src.needle.Clone()
>>>>>>> 6c240f66
			: nullptr) {}

	IcuCompare &operator=(const IcuCompare &src) noexcept {
		needle = src
<<<<<<< HEAD
			? AllocatedString<>::Duplicate(src.needle)
=======
			? src.needle.Clone()
>>>>>>> 6c240f66
			: nullptr;
		return *this;
	}

	IcuCompare(IcuCompare &&) = default;
	IcuCompare &operator=(IcuCompare &&) = default;

	gcc_pure
	operator bool() const noexcept {
		return !needle.IsNull();
	}

	gcc_pure
	bool operator==(const char *haystack) const noexcept;

	gcc_pure
	bool IsIn(const char *haystack) const noexcept;
};

#endif<|MERGE_RESOLUTION|>--- conflicted
+++ resolved
@@ -23,13 +23,11 @@
 #include "util/Compiler.h"
 #include "util/AllocatedString.hxx"
 
-<<<<<<< HEAD
 #include <string_view>
-=======
+
 #ifdef _WIN32
 #include <wchar.h>
 #endif
->>>>>>> 6c240f66
 
 /**
  * This class can compare one string ("needle") with lots of other
@@ -52,20 +50,12 @@
 
 	IcuCompare(const IcuCompare &src) noexcept
 		:needle(src
-<<<<<<< HEAD
-			? AllocatedString<>::Duplicate(src.needle)
-=======
 			? src.needle.Clone()
->>>>>>> 6c240f66
 			: nullptr) {}
 
 	IcuCompare &operator=(const IcuCompare &src) noexcept {
 		needle = src
-<<<<<<< HEAD
-			? AllocatedString<>::Duplicate(src.needle)
-=======
 			? src.needle.Clone()
->>>>>>> 6c240f66
 			: nullptr;
 		return *this;
 	}
