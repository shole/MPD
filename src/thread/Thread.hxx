--- conflicted
+++ resolved
@@ -33,14 +33,10 @@
 #include <assert.h>
 
 class Thread {
-<<<<<<< HEAD
 	typedef BoundMethod<void()> Function;
 	const Function f;
 
-#ifdef WIN32
-=======
 #ifdef _WIN32
->>>>>>> f1ef9f9d
 	HANDLE handle = nullptr;
 	DWORD id;
 #else
@@ -70,13 +66,8 @@
 	}
 #endif
 
-<<<<<<< HEAD
 	bool IsDefined() const noexcept {
-#ifdef WIN32
-=======
-	bool IsDefined() const {
 #ifdef _WIN32
->>>>>>> f1ef9f9d
 		return handle != nullptr;
 #else
 		return defined;
@@ -103,15 +94,10 @@
 	void Join() noexcept;
 
 private:
-<<<<<<< HEAD
 	void Run() noexcept;
 
-#ifdef WIN32
+#ifdef _WIN32
 	static DWORD WINAPI ThreadProc(LPVOID ctx) noexcept;
-=======
-#ifdef _WIN32
-	static DWORD WINAPI ThreadProc(LPVOID ctx);
->>>>>>> f1ef9f9d
 #else
 	static void *ThreadProc(void *ctx) noexcept;
 #endif
