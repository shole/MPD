/*
 * Copyright 2003-2020 The Music Player Daemon Project
 * http://www.musicpd.org
 *
 * This program is free software; you can redistribute it and/or modify
 * it under the terms of the GNU General Public License as published by
 * the Free Software Foundation; either version 2 of the License, or
 * (at your option) any later version.
 *
 * This program is distributed in the hope that it will be useful,
 * but WITHOUT ANY WARRANTY; without even the implied warranty of
 * MERCHANTABILITY or FITNESS FOR A PARTICULAR PURPOSE.  See the
 * GNU General Public License for more details.
 *
 * You should have received a copy of the GNU General Public License along
 * with this program; if not, write to the Free Software Foundation, Inc.,
 * 51 Franklin Street, Fifth Floor, Boston, MA 02110-1301 USA.
 */

#include "LocalStorage.hxx"
#include "storage/StoragePlugin.hxx"
#include "storage/StorageInterface.hxx"
#include "storage/FileInfo.hxx"
#include "fs/FileInfo.hxx"
#include "fs/AllocatedPath.hxx"
#include "fs/DirectoryReader.hxx"
#include "util/StringCompare.hxx"

#include <string>

class LocalDirectoryReader final : public StorageDirectoryReader {
	AllocatedPath base_fs;

	DirectoryReader reader;

	std::string name_utf8;

public:
	explicit LocalDirectoryReader(AllocatedPath &&_base_fs)
		:base_fs(std::move(_base_fs)), reader(base_fs) {}

	/* virtual methods from class StorageDirectoryReader */
	const char *Read() noexcept override;
	StorageFileInfo GetInfo(bool follow) override;
};

class LocalStorage final : public Storage {
	const AllocatedPath base_fs;
	const std::string base_utf8;

public:
	explicit LocalStorage(Path _base_fs)
		:base_fs(_base_fs), base_utf8(base_fs.ToUTF8Throw()) {
		assert(!base_fs.IsNull());
		assert(!base_utf8.empty());
	}

	/* virtual methods from class Storage */
	StorageFileInfo GetInfo(const char *uri_utf8, bool follow) override;

	std::unique_ptr<StorageDirectoryReader> OpenDirectory(const char *uri_utf8) override;

	std::string MapUTF8(const char *uri_utf8) const noexcept override;

	AllocatedPath MapFS(const char *uri_utf8) const noexcept override;

	const char *MapToRelativeUTF8(const char *uri_utf8) const noexcept override;

private:
	AllocatedPath MapFSOrThrow(const char *uri_utf8) const;
};

static StorageFileInfo
Stat(Path path, bool follow)
{
	const FileInfo src(path, follow);
	StorageFileInfo info;

	if (src.IsRegular())
		info.type = StorageFileInfo::Type::REGULAR;
	else if (src.IsDirectory())
		info.type = StorageFileInfo::Type::DIRECTORY;
	else
		info.type = StorageFileInfo::Type::OTHER;

	info.size = src.GetSize();
	info.mtime = src.GetModificationTime();
#ifdef _WIN32
	info.device = info.inode = 0;
#else
	info.device = src.GetDevice();
	info.inode = src.GetInode();
#endif
	return info;
}

std::string
LocalStorage::MapUTF8(const char *uri_utf8) const noexcept
{
	assert(uri_utf8 != nullptr);

	if (StringIsEmpty(uri_utf8))
		return base_utf8;

	return PathTraitsUTF8::Build(base_utf8.c_str(), uri_utf8);
}

AllocatedPath
LocalStorage::MapFSOrThrow(const char *uri_utf8) const
{
	assert(uri_utf8 != nullptr);

	if (StringIsEmpty(uri_utf8))
		return base_fs;

	return base_fs / AllocatedPath::FromUTF8Throw(uri_utf8);
}

AllocatedPath
LocalStorage::MapFS(const char *uri_utf8) const noexcept
{
	try {
		return MapFSOrThrow(uri_utf8);
	} catch (...) {
		return nullptr;
	}
}

const char *
LocalStorage::MapToRelativeUTF8(const char *uri_utf8) const noexcept
{
	return PathTraitsUTF8::Relative(base_utf8.c_str(), uri_utf8);
}

StorageFileInfo
LocalStorage::GetInfo(const char *uri_utf8, bool follow)
{
	return Stat(MapFSOrThrow(uri_utf8), follow);
}

std::unique_ptr<StorageDirectoryReader>
LocalStorage::OpenDirectory(const char *uri_utf8)
{
	return std::make_unique<LocalDirectoryReader>(MapFSOrThrow(uri_utf8));
}

<<<<<<< HEAD
gcc_pure
static bool
SkipNameFS(PathTraitsFS::const_pointer name_fs) noexcept
{
	return name_fs[0] == '.' &&
		(name_fs[1] == 0 ||
		 (name_fs[1] == '.' && name_fs[2] == 0));
}

=======
>>>>>>> c45f1138
const char *
LocalDirectoryReader::Read() noexcept
{
	while (reader.ReadEntry()) {
		const Path name_fs = reader.GetEntry();
		if (PathTraitsFS::IsSpecialFilename(name_fs.c_str()))
			continue;

		try {
			name_utf8 = name_fs.ToUTF8Throw();
			return name_utf8.c_str();
		} catch (...) {
		}
	}

	return nullptr;
}

StorageFileInfo
LocalDirectoryReader::GetInfo(bool follow)
{
	return Stat(base_fs / reader.GetEntry(), follow);
}

std::unique_ptr<Storage>
CreateLocalStorage(Path base_fs)
{
	return std::make_unique<LocalStorage>(base_fs);
}

const StoragePlugin local_storage_plugin = {
	"local",
	nullptr,
};<|MERGE_RESOLUTION|>--- conflicted
+++ resolved
@@ -144,18 +144,6 @@
 	return std::make_unique<LocalDirectoryReader>(MapFSOrThrow(uri_utf8));
 }
 
-<<<<<<< HEAD
-gcc_pure
-static bool
-SkipNameFS(PathTraitsFS::const_pointer name_fs) noexcept
-{
-	return name_fs[0] == '.' &&
-		(name_fs[1] == 0 ||
-		 (name_fs[1] == '.' && name_fs[2] == 0));
-}
-
-=======
->>>>>>> c45f1138
 const char *
 LocalDirectoryReader::Read() noexcept
 {
