// SPDX-License-Identifier: GPL-2.0-or-later
// Copyright The Music Player Daemon Project

#include "Loop.hxx"
#include "DeferEvent.hxx"
#include "SocketEvent.hxx"
#include "util/ScopeExit.hxx"

#ifdef HAVE_THREADED_EVENT_LOOP
#include "InjectEvent.hxx"
#endif

#ifdef HAVE_URING
#include "UringManager.hxx"
#include "util/PrintException.hxx"
#include <stdio.h>
#endif

EventLoop::EventLoop(
#ifdef HAVE_THREADED_EVENT_LOOP
		     ThreadId _thread
#endif
		     )
#ifdef HAVE_THREADED_EVENT_LOOP
	:thread(_thread),
	 /* if this instance is hosted by an EventThread (no ThreadId
	    known yet) then we're not yet alive until the thread is
	    started; for the main EventLoop instance, we assume it's
	    already alive, because nobody but EventThread will call
	    SetAlive() */
	 alive(!_thread.IsNull())
#endif
{
}

EventLoop::~EventLoop() noexcept
{
#if defined(HAVE_URING) && !defined(NDEBUG)
	/* if Run() was never called (maybe because startup failed and
	   an exception is pending), we need to destruct the
	   Uring::Manager here or else the assertions below fail */
	uring.reset();
#endif

	assert(defer.empty());
	assert(idle.empty());
#ifdef HAVE_THREADED_EVENT_LOOP
	assert(inject.empty());
#endif
	assert(sockets.empty());
	assert(ready_sockets.empty());
}

#ifdef HAVE_URING

Uring::Queue *
EventLoop::GetUring() noexcept
{
	if (!uring_initialized) {
		uring_initialized = true;
		try {
			uring = std::make_unique<Uring::Manager>(*this);
		} catch (...) {
			fprintf(stderr, "Failed to initialize io_uring: ");
			PrintException(std::current_exception());
		}
	}

	return uring.get();
}

#endif

bool
EventLoop::AddFD(int fd, unsigned events, SocketEvent &event) noexcept
{
#ifdef HAVE_THREADED_EVENT_LOOP
	assert(!IsAlive() || IsInside());
#endif
	assert(events != 0);

	if (!poll_backend.Add(fd, events, &event))
		return false;

	sockets.push_back(event);
	return true;
}

bool
EventLoop::ModifyFD(int fd, unsigned events, SocketEvent &event) noexcept
{
#ifdef HAVE_THREADED_EVENT_LOOP
	assert(!IsAlive() || IsInside());
#endif
	assert(events != 0);

	return poll_backend.Modify(fd, events, &event);
}

bool
EventLoop::RemoveFD(int fd, SocketEvent &event) noexcept
{
#ifdef HAVE_THREADED_EVENT_LOOP
	assert(!IsAlive() || IsInside());
#endif

	event.unlink();
	return poll_backend.Remove(fd);
}

bool
EventLoop::AbandonFD(SocketEvent &event)  noexcept
{
#ifdef HAVE_THREADED_EVENT_LOOP
	assert(!IsAlive() || IsInside());
#endif
	assert(event.IsDefined());

	event.unlink();

	return poll_backend.Abandon(event.GetSocket().Get());
}

void
EventLoop::Insert(CoarseTimerEvent &t) noexcept
{
	assert(IsInside());

	coarse_timers.Insert(t, SteadyNow());
	again = true;
}

#ifndef NO_FINE_TIMER_EVENT

void
EventLoop::Insert(FineTimerEvent &t) noexcept
{
	assert(IsInside());

	timers.Insert(t);
	again = true;
}

#endif // NO_FINE_TIMER_EVENT

/**
 * Determines which timeout will happen earlier; either one may be
 * negative to specify "no timeout at all".
 */
static constexpr Event::Duration
GetEarlierTimeout(Event::Duration a, Event::Duration b) noexcept
{
	return b.count() < 0 || (a.count() >= 0 && a < b)
		? a
		: b;
}

inline Event::Duration
EventLoop::HandleTimers() noexcept
{
	const auto now = SteadyNow();

#ifndef NO_FINE_TIMER_EVENT
	auto fine_timeout = timers.Run(now);
#else
	const Event::Duration fine_timeout{-1};
#endif // NO_FINE_TIMER_EVENT
	auto coarse_timeout = coarse_timers.Run(now);

	return GetEarlierTimeout(coarse_timeout, fine_timeout);
}

void
EventLoop::AddDefer(DeferEvent &e) noexcept
{
#ifdef HAVE_THREADED_EVENT_LOOP
	assert(!IsAlive() || IsInside());
#endif

	defer.push_back(e);

#ifdef HAVE_THREADED_EVENT_LOOP
	/* setting this flag here is only relevant if we've been
	   called by a DeferEvent */
	again = true;
#endif
}

void
EventLoop::AddIdle(DeferEvent &e) noexcept
{
	assert(IsInside());

	idle.push_back(e);

#ifdef HAVE_THREADED_EVENT_LOOP
	/* setting this flag here is only relevant if we've been
	   called by a DeferEvent */
	again = true;
#endif
}

void
EventLoop::RunDeferred() noexcept
{
	while (!defer.empty() && !quit) {
		defer.pop_front_and_dispose([](DeferEvent *e){
			e->Run();
		});
	}
}

bool
EventLoop::RunOneIdle() noexcept
{
	if (idle.empty())
		return false;

	idle.pop_front_and_dispose([](DeferEvent *e){
		e->Run();
	});

	return true;
}

template<class ToDuration, class Rep, class Period>
static constexpr ToDuration
duration_cast_round_up(std::chrono::duration<Rep, Period> d) noexcept
{
	using FromDuration = decltype(d);
	constexpr auto one = std::chrono::duration_cast<FromDuration>(ToDuration(1));
	constexpr auto round_add = one > one.zero()
		? one - FromDuration(1)
		: one.zero();
	return std::chrono::duration_cast<ToDuration>(d + round_add);
}

/**
 * Convert the given timeout specification to a milliseconds integer,
 * to be used by functions like poll() and epoll_wait().  Any negative
 * value (= never times out) is translated to the magic value -1.
 */
static constexpr int
ExportTimeoutMS(Event::Duration timeout) noexcept
{
	return timeout >= timeout.zero()
		? int(duration_cast_round_up<std::chrono::milliseconds>(timeout).count())
		: -1;
}

inline bool
EventLoop::Wait(Event::Duration timeout) noexcept
{
	const auto poll_result =
		poll_backend.ReadEvents(ExportTimeoutMS(timeout));

	for (size_t i = 0; i < poll_result.GetSize(); ++i) {
		auto &socket_event = *(SocketEvent *)poll_result.GetObject(i);
		socket_event.SetReadyFlags(poll_result.GetEvents(i));

		/* move from "sockets" to "ready_sockets" */
		socket_event.unlink();
		ready_sockets.push_back(socket_event);
	}

	return poll_result.GetSize() > 0;
}

void
EventLoop::Run() noexcept
{
#ifdef HAVE_THREADED_EVENT_LOOP
	if (thread.IsNull())
		thread = ThreadId::GetCurrent();
#endif

	assert(IsInside());
#ifdef HAVE_THREADED_EVENT_LOOP
<<<<<<< HEAD
	assert(!quit_injected);
	assert(alive);
=======
	assert(alive || quit);
>>>>>>> 8842650c
	assert(busy);

	wake_event.Schedule(SocketEvent::READ);
#endif

#ifdef HAVE_URING
	AtScopeExit(this) {
		/* make sure that the Uring::Manager gets destructed
		   from within the EventThread, or else its
		   destruction in another thread will cause assertion
		   failures */
		uring.reset();
		uring_initialized = false;
	};
#endif

#ifdef HAVE_THREADED_EVENT_LOOP
	AtScopeExit(this) {
		wake_event.Cancel();
	};
#endif

	FlushClockCaches();

	while (!quit) {
		again = false;

		/* invoke timers */

		const auto timeout = HandleTimers();
		if (quit)
			break;

		RunDeferred();
		if (quit)
			break;

		if (RunOneIdle())
			/* check for other new events after each
			   "idle" invocation to ensure that the other
			   "idle" events are really invoked at the
			   very end */
			continue;

#ifdef HAVE_THREADED_EVENT_LOOP
		/* try to handle DeferEvents without WakeFD
		   overhead */
		{
			const std::scoped_lock<Mutex> lock(mutex);
			HandleInject();
#endif

			if (again)
				/* re-evaluate timers because one of
				   the DeferEvents may have added a
				   new timeout */
				continue;

#ifdef HAVE_THREADED_EVENT_LOOP
			busy = false;
		}
#endif

		/* wait for new event */

		Wait(timeout);

		FlushClockCaches();

#ifdef HAVE_THREADED_EVENT_LOOP
		{
			const std::scoped_lock<Mutex> lock(mutex);
			busy = true;
		}
#endif

		/* invoke sockets */
		while (!ready_sockets.empty() && !quit) {
			auto &socket_event = ready_sockets.front();

			/* move from "ready_sockets" back to "sockets" */
			socket_event.unlink();
			sockets.push_back(socket_event);

			socket_event.Dispatch();
		}
	}

#ifdef HAVE_THREADED_EVENT_LOOP
#ifndef NDEBUG
	assert(thread.IsInside());
#endif
#endif
}

#ifdef HAVE_THREADED_EVENT_LOOP

void
EventLoop::AddInject(InjectEvent &d) noexcept
{
	bool must_wake;

	{
		const std::scoped_lock<Mutex> lock(mutex);
		if (d.IsPending())
			return;

		/* we don't need to wake up the EventLoop if another
		   InjectEvent has already done it */
		must_wake = !busy && inject.empty();

		inject.push_back(d);
		again = true;
	}

	if (must_wake)
		wake_fd.Write();
}

void
EventLoop::RemoveInject(InjectEvent &d) noexcept
{
	const std::scoped_lock<Mutex> protect(mutex);

	if (d.IsPending())
		inject.erase(inject.iterator_to(d));
}

void
EventLoop::HandleInject() noexcept
{
	while (!inject.empty() && !quit) {
		auto &m = inject.front();
		assert(m.IsPending());

		inject.pop_front();

		const ScopeUnlock unlock(mutex);
		m.Run();
	}
}

void
EventLoop::OnSocketReady([[maybe_unused]] unsigned flags) noexcept
{
	assert(IsInside());

	wake_fd.Read();

	if (quit_injected) {
		Break();
		return;
	}

	const std::scoped_lock<Mutex> lock(mutex);
	HandleInject();
}

#endif<|MERGE_RESOLUTION|>--- conflicted
+++ resolved
@@ -276,12 +276,7 @@
 
 	assert(IsInside());
 #ifdef HAVE_THREADED_EVENT_LOOP
-<<<<<<< HEAD
-	assert(!quit_injected);
-	assert(alive);
-=======
-	assert(alive || quit);
->>>>>>> 8842650c
+	assert(alive || quit_injected);
 	assert(busy);
 
 	wake_event.Schedule(SocketEvent::READ);
