--- conflicted
+++ resolved
@@ -4,11 +4,7 @@
   if systemd.found()
       systemd_system_unit_dir = systemd.get_variable(
         pkgconfig: 'systemdsystemunitdir',
-<<<<<<< HEAD
-        pkgconfig_define: ['prefix', get_option('prefix')],
-=======
         pkgconfig_define: ['rootprefix', get_option('prefix')],
->>>>>>> 561d6fd4
       )
   endif
 endif
