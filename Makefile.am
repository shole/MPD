--- conflicted
+++ resolved
@@ -242,12 +242,9 @@
 endif
 
 CURL_SOURCES = \
-<<<<<<< HEAD
+	src/lib/curl/Error.hxx \
 	src/lib/curl/Delegate.cxx src/lib/curl/Delegate.hxx \
 	src/lib/curl/Parser.hxx \
-=======
-	src/lib/curl/Error.hxx \
->>>>>>> 6f3c0d0a
 	src/lib/curl/Version.cxx src/lib/curl/Version.hxx \
 	src/lib/curl/Init.cxx src/lib/curl/Init.hxx \
 	src/lib/curl/Global.cxx src/lib/curl/Global.hxx \
@@ -1380,10 +1377,7 @@
 #
 
 libinput_a_SOURCES = \
-<<<<<<< HEAD
-=======
 	src/input/Error.cxx src/input/Error.hxx \
->>>>>>> 6f3c0d0a
 	src/input/Init.cxx src/input/Init.hxx \
 	src/input/Registry.cxx src/input/Registry.hxx \
 	src/input/Open.cxx \
