<<<<<<< HEAD
ver 0.19 (not yet released)
* protocol
  - new commands "addtagid", "cleartagid", "listfiles", "rangeid"
  - "lsinfo" and "readcomments" allowed for remote files
  - "listneighbors" lists file servers on the local network
  - "playlistadd" supports file:///
  - "idle" with unrecognized event name fails
  - "list" on album artist falls back to the artist tag
  - "list" and "count" allow grouping
  - new "search"/"find" filter "modified-since"
  - "seek*" allows fractional position
  - close connection after syntax error
* database
  - proxy: forward "idle" events
  - proxy: forward the "update" command
  - proxy: copy "Last-Modified" from remote directories
  - simple: compress the database file using gzip
  - upnp: new plugin
  - cancel the update on shutdown
* storage
  - music_directory can point to a remote file server
  - nfs: new plugin
  - smbclient: new plugin
* playlist
  - cue: fix bogus duration of the last track
  - cue: restore CUE tracks from state file
  - soundcloud: use https instead of http
  - soundcloud: add default API key
* archive
  - read tags from songs in an archive
* input
  - alsa: new input plugin
  - curl: options "verify_peer" and "verify_host"
  - ffmpeg: update offset after seeking
  - ffmpeg: improved error messages
  - mms: non-blocking I/O
  - nfs: new input plugin
  - smbclient: new input plugin
* filter
  - volume: improved software volume dithering
* decoder:
  - vorbis, flac, opus: honor DESCRIPTION= tag in Xiph-based files as a comment to the song
  - audiofile: support scanning remote files
  - audiofile: log libaudiofile errors
  - dsdiff, dsf: report bit rate
  - dsdiff, dsf: implement seeking
  - dsf: support DSD512
  - dsf: support multi-channel files
  - dsf: fix big-endian bugs
  - dsf: fix noise at end of malformed file
  - mpg123: support ID3v2, ReplayGain and MixRamp
  - sndfile: support scanning remote files
  - sndfile: support tags "comment", "album", "track", "genre"
  - sndfile: native floating point playback
  - sndfile: optimized 16 bit playback
  - mp4v2: support playback of MP4 files.
* encoder:
  - shine: new encoder plugin
* output
  - alsa: support native DSD playback
  - alsa: rename "DSD over USB" to "DoP"
* threads:
  - the update thread runs at "idle" priority
  - the output thread runs at "real-time" priority
  - increase kernel timer slack on Linux
  - name each thread (for debugging)
* configuration
  - allow playlist directory without music directory
  - use XDG to auto-detect "music_directory" and "db_file"
* new resampler option using libsoxr
* ARM NEON optimizations
* install systemd unit for socket activation
* Android port

ver 0.18.15 (not yet released)
=======
ver 0.18.16 (2014/09/26)
* fix DSD breakage due to typo in configure.ac

ver 0.18.15 (2014/09/26)
>>>>>>> fe45f282
* command
  - list: reset used size after the list has been processed
* fix MixRamp
* work around build failure on NetBSD

ver 0.18.14 (2014/09/11)
* protocol
  - fix range parser bug on certain 32 bit architectures
* decoder
  - audiofile: fix crash after seeking
  - ffmpeg: fix crash with ffmpeg/libav version 11
  - fix assertion failure after seeking

ver 0.18.13 (2014/08/31)
* protocol
  - don't change song on "seekcur" in random mode

* decoder
  - dsdiff, dsf: fix endless loop on malformed file
  - ffmpeg: support ffmpeg/libav version 11
  - gme: fix song duration
* output
  - alsa: fix endless loop at end of file in dsd_usb mode
* fix state file saver
* fix build failure on Darwin

ver 0.18.12 (2014/07/30)
* database
  - proxy: fix build failure with libmpdclient 2.2
  - proxy: fix add/search and other commands with libmpdclient < 2.9
* decoder
  - audiofile: improve responsiveness
  - audiofile: fix WAV stream playback
  - dsdiff, dsf: fix stream playback
  - dsdiff: fix metadata parser bug (uninitialized variables)
  - faad: estimate song duration for remote files
  - sndfile: improve responsiveness
* randomize next song when enabling "random" mode while not playing
* randomize next song when adding to single-song queue

ver 0.18.11 (2014/05/12)
* decoder
  - opus: fix missing song length on high-latency files
* fix race condition when using GLib event loop (non-Linux)

ver 0.18.10 (2014/04/10)
* decoder
  - ffmpeg: fix seeking bug
  - ffmpeg: handle unknown stream start time
  - gme: fix memory leak
  - sndfile: work around libsndfile bug on partial read
* don't interrupt playback when current song gets deleted

ver 0.18.9 (2014/03/02)
* protocol
  - "findadd" requires the "add" permission
* output
  - alsa: improved workaround for noise after manual song change
* decoder
  - vorbis: fix linker failure when libvorbis/libogg are static
* encoder
  - vorbis: fix another linker failure
* output
  - pipe: fix hanging child process due to blocked signals
* fix build failure due to missing signal.h include

ver 0.18.8 (2014/02/07)
* decoder
  - ffmpeg: support libav v10_alpha1
* encoder
  - vorbis: fix linker failure
* output
  - roar: documentation
* more robust Icy-Metadata parser
* fix Solaris build failure

ver 0.18.7 (2014/01/13)
* playlist
  - pls: fix crash after parser error
  - soundcloud: fix build failure with libyajl 2.0.1
* decoder
  - faad: fix memory leak
  - mpcdec: reject libmpcdec SV7 in configure script
* daemon: don't initialize supplementary groups when already running
  as the configured user

ver 0.18.6 (2013/12/24)
* input
  - cdio_paranoia: support libcdio-paranoia 0.90
* tags
  - riff: recognize upper-case "ID3" chunk name
* decoder
  - ffmpeg: use relative timestamps
* output
  - openal: fix build failure on Mac OS X
  - osx: fix build failure
* mixer
  - alsa: fix build failure with uClibc
* fix replay gain during cross-fade
* accept files without metadata

ver 0.18.5 (2013/11/23)
* configuration
  - fix crash when db_file is configured without music_directory
  - fix crash on "stats" without db_file/music_directory
* database
  - proxy: auto-reload statistics
  - proxy: provide "db_update" in "stats" response
* input
  - curl: work around stream resume bug (fixed in libcurl 7.32.0)
* decoder
  - fluidsynth: auto-detect by default
* clip 24 bit data from libsamplerate
* fix ia64, mipsel and other little-endian architectures
* fix build failures due to missing includes
* fix build failure with static libmpdclient

ver 0.18.4 (2013/11/13)
* decoder
  - dsdiff: fix byte order bug
* fix build failures due to missing includes
* libc++ compatibility

ver 0.18.3 (2013/11/08)
* fix stuck MPD after song change (0.18.2 regression)

ver 0.18.2 (2013/11/07)
* protocol:
  - "close" flushes the output buffer
* input:
  - cdio_paranoia: add setting "default_byte_order"
  - curl: fix bug with redirected streams
* playlist:
  - pls: fix reversed song order
* decoder:
  - audiofile: require libaudiofile 0.3 due to API breakage
  - dsf: enable DSD128
* enable buffering when starting playback (regression fix)
* fix build failures due to missing includes
* fix big-endian support

ver 0.18.1 (2013/11/04)
* protocol:
  - always ignore whitespace at the end of the line
* networking:
  - log UNIX domain path names instead of "localhost"
  - open listener sockets in the order they were configured
  - don't abort if IPv6 is not available
* output:
  - alsa: avoid endless loop in Raspberry Pi workaround
* filter:
  - autoconvert: fix "volume_normalization" with mp3 files
* add missing files to source tarball

ver 0.18 (2013/10/31)
* configuration:
  - allow tilde paths for socket
  - default filesystem charset is UTF-8 instead of ISO-8859-1
  - increase default buffer size to 4 MB
* protocol:
  - new command "readcomments" lists arbitrary file tags
  - new command "toggleoutput"
  - "find"/"search" with "any" does not match file name
  - "search" and "find" with base URI (keyword "base")
  - search for album artist falls back to the artist tag
  - re-add the "volume" command
* input:
  - curl: enable https
  - soup: plugin removed
* playlist:
  - lastfm: remove defunct Last.fm support
* decoder:
  - adplug: new decoder plugin using libadplug
  - dsf: don't play junk at the end of the "data" chunk
  - ffmpeg: drop support for pre-0.8 ffmpeg
  - flac: require libFLAC 1.2 or newer
  - flac: support FLAC files inside archives
  - opus: new decoder plugin for the Opus codec
  - vorbis: skip 16 bit quantisation, provide float samples
  - mikmod: add "loop" configuration parameter
  - modplug: add "loop_count" configuration parameter
  - mp4ff: obsolete plugin removed
* encoder:
  - opus: new encoder plugin for the Opus codec
  - vorbis: accept floating point input samples
* output:
  - new option "tags" may be used to disable sending tags to output
  - alsa: workaround for noise after manual song change
  - ffado: remove broken plugin
  - httpd: support HEAD requests
  - mvp: remove obsolete plugin
  - osx: disabled by default because it's unmaintained and unsupported
* improved decoder/output error reporting
* eliminate timer wakeup on idle MPD
* fix unresponsive MPD while waiting for stream
* port of the source code to C++11

ver 0.17.6 (2013/10/14)
* mixer:
  - alsa: fix busy loop when USB sound device gets unplugged
* decoder:
  - modplug: fix build with Debian package 1:0.8.8.4-4
* stored playlists:
  - fix loading playlists with references to local files
  - obey filesystem_charset for URLs

ver 0.17.5 (2013/08/04)
* protocol:
  - fix "playlistadd" with URI
  - fix "move" relative to current when there is no current song
* decoder:
  - ffmpeg: support "application/flv"
  - mikmod: adapt to libmikmod 3.2
* configure.ac:
  - detect system "ar"

ver 0.17.4 (2013/04/08)
* protocol:
  - allow to omit END in ranges (START:END)
  - don't emit IDLE_PLAYER before audio format is known
* decoder:
  - ffmpeg: support float planar audio (ffmpeg 1.1)
  - ffmpeg: fix AVFrame allocation
* player:
  - implement missing "idle" events on output errors
* clock: fix build failure

ver 0.17.3 (2013/01/06)
* output:
  - osx: fix pops during playback
  - recorder: fix I/O error check
  - shout: fix memory leak in error handler
  - recorder, shout: support Ogg packets that span more than one page
* decoder:
  - ffmpeg: ignore negative time stamps
  - ffmpeg: support planar audio
* playlist:
  - cue: fix memory leak
  - cue: fix CUE files with only one track

ver 0.17.2 (2012/09/30)
* protocol:
  - fix crash in local file check
* decoder:
  - fluidsynth: remove throttle (requires libfluidsynth 1.1)
  - fluidsynth: stop playback at end of file
  - fluidsynth: check MIDI file format while scanning
  - fluidsynth: add sample rate setting
  - wavpack: support all APEv2 tags
* output:
  - httpd: use monotonic clock, avoid hiccups after system clock adjustment
  - httpd: fix throttling bug after resuming playback
* playlist:
  - cue: map "PERFORMER" to "artist" or "album artist"
* mapper: fix non-UTF8 music directory name
* mapper: fix potential crash in file permission check
* playlist: fix use-after-free bug
* playlist: fix memory leak
* state_file: save song priorities
* player: disable cross-fading in "single" mode
* update: fix unsafe readlink() usage
* configure.ac:
  - don't auto-detect the vorbis encoder when Tremor is enabled

ver 0.17.1 (2012/07/31)
* protocol:
  - require appropriate permissions for searchadd{,pl}
* tags:
  - aiff: support the AIFC format
  - ape: check for ID3 if no usable APE tag was found
* playlist:
  - cue: support file types "MP3", "AIFF"
* output:
  - fix noisy playback with conversion and software volume

ver 0.17 (2012/06/27)
* protocol:
  - support client-to-client communication
  - "update" and "rescan" need only "CONTROL" permission
  - new command "seekcur" for simpler seeking within current song
  - new command "config" dumps location of music directory
  - add range parameter to command "load"
  - print extra "playlist" object for embedded CUE sheets
  - new commands "searchadd", "searchaddpl"
* input:
  - cdio_paranoia: new input plugin to play audio CDs
  - curl: enable CURLOPT_NETRC
  - curl: non-blocking I/O
  - soup: new input plugin based on libsoup
* tags:
  - RVA2: support separate album/track replay gain
* decoder:
  - mpg123: implement seeking
  - ffmpeg: drop support for pre-0.5 ffmpeg
  - ffmpeg: support WebM
  - oggflac: delete this obsolete plugin
  - dsdiff: new decoder plugin
* output:
  - alsa: support DSD-over-USB (dCS suggested standard)
  - httpd: support for streaming to a DLNA client
  - openal: improve buffer cancellation
  - osx: allow user to specify other audio devices
  - osx: implement 32 bit playback
  - shout: add possibility to set url
  - roar: new output plugin for RoarAudio
  - winmm: fail if wrong device specified instead of using default device
* mixer:
  - alsa: listen for external volume changes
* playlist:
  - allow references to songs outside the music directory
  - new CUE parser, without libcue
  - soundcloud: new plugin for accessing soundcloud.com
* state_file: add option "restore_paused"
* cue: show CUE track numbers
* allow port specification in "bind_to_address" settings
* support floating point samples
* systemd socket activation
* improve --version output
* WIN32: fix renaming of stored playlists with non-ASCII names


ver 0.16.8 (2012/04/04)
* fix for libsamplerate assertion failure
* decoder:
  - vorbis (and others): fix seeking at startup
  - ffmpeg: read the "year" tag
* encoder:
  - vorbis: generate end-of-stream packet before tag
  - vorbis: generate end-of-stream packet when playback ends
* output:
  - jack: check for connection failure before starting playback
  - jack: workaround for libjack1 crash bug
  - osx: fix stuttering due to buffering bug
* fix endless loop in text file reader
* update: skip symlinks in path that is to be updated


ver 0.16.7 (2012/02/04)
* input:
  - ffmpeg: support libavformat 0.7
* decoder:
  - ffmpeg: support libavformat 0.8, libavcodec 0.9
  - ffmpeg: support all MPD tags
* output:
  - httpd: fix excessive buffering
  - openal: force 16 bit playback, as 8 bit doesn't work
  - osx: remove sleep call from render callback
  - osx: clear render buffer when there's not enough data
* fix moving after current song


ver 0.16.6 (2011/12/01)
* decoder:
  - fix assertion failure when resuming streams
  - ffmpeg: work around bogus channel count
* encoder:
  - flac, null, wave: fix buffer corruption bug
  - wave: support packed 24 bit samples
* mapper: fix the bogus "not a directory" error message
* mapper: check "x" and "r" permissions on music directory
* log: print reason for failure
* event_pipe: fix WIN32 regression
* define WINVER in ./configure
* WIN32: autodetect filesystem encoding


ver 0.16.5 (2011/10/09)
* configure.ac
  - disable assertions in the non-debugging build
  - show solaris plugin result correctly
  - add option --enable-solaris-output
* pcm_format: fix 32-to-24 bit conversion (the "silence" bug)
* input:
  - rewind: reduce heap usage
* decoder:
  - ffmpeg: higher precision timestamps
  - ffmpeg: don't require key frame for seeking
  - fix CUE track seeking
* output:
  - openal: auto-fallback to mono if channel count is unsupported
* player:
  - make seeking to CUE track more reliable
  - the "seek" command works when MPD is stopped
  - restore song position from state file (bug fix)
  - fix crash that sometimes occurred when audio device fails on startup
  - fix absolute path support in playlists
* WIN32: close sockets properly
* install systemd service file if systemd is available


ver 0.16.4 (2011/09/01)
* don't abort configure when avahi is not found
* auto-detect libmad without pkg-config
* fix memory leaks
* don't resume playback when seeking to another song while paused
* apply follow_inside_symlinks to absolute symlinks
* fix playback discontinuation after seeking
* input:
  - curl: limit the receive buffer size
  - curl: implement a hard-coded timeout of 10 seconds
* decoder:
  - ffmpeg: workaround for semantic API change in recent ffmpeg versions
  - flac: validate the sample rate when scanning the tag
  - wavpack: obey all decoder commands, stop at CUE track border
* encoder:
  - vorbis: don't send end-of-stream on flush
* output:
  - alsa: fix SIGFPE when alsa announces a period size of 0
  - httpd: don't warn on client disconnect
  - osx: don't drain the buffer when closing
  - pulse: fix deadlock when resuming the stream
  - pulse: fix deadlock when the stream was suspended


ver 0.16.3 (2011/06/04)
* fix assertion failure in audio format mask parser
* fix NULL pointer dereference in playlist parser
* fix playlist files in base music directory
* database: allow directories with just playlists
* decoder:
  - ffmpeg: support libavcodec 0.7


ver 0.16.2 (2011/03/18)
* configure.ac:
  - fix bashism in tremor test
* decoder:
  - tremor: fix configure test
  - gme: detect end of song
* encoder:
  - vorbis: reset the Ogg stream after flush
* output:
  - httpd: fix uninitialized variable
  - httpd: include sys/socket.h
  - oss: AFMT_S24_PACKED is little-endian
  - oss: disable 24 bit playback on FreeBSD


ver 0.16.1 (2011/01/09)
* audio_check: fix parameter in prototype
* add void casts to suppress "result unused" warnings (clang)
* input:
  - ffado: disable by default
* decoder:
  - mad: work around build failure on Solaris
  - resolve modplug vs. libsndfile cflags/headers conflict
* output:
  - solaris: add missing parameter to open_cloexec() cal
  - osx: fix up audio format first, then apply it to device
* player_thread: discard empty chunks while cross-fading
* player_thread: fix assertion failure due to early seek
* output_thread: fix double lock


ver 0.16 (2010/12/11)
* protocol:
  - send song modification time to client
  - added "update" idle event
  - removed the deprecated "volume" command
  - added the "findadd" command
  - range support for "delete"
  - "previous" really plays the previous song
  - "addid" with negative position is deprecated
  - "load" supports remote playlists (extm3u, pls, asx, xspf, lastfm://)
  - allow changing replay gain mode on-the-fly
  - omitting the range end is possible
  - "update" checks if the path is malformed
* archive:
  - iso: renamed plugin to "iso9660"
  - zip: renamed plugin to "zzip"
* input:
  - lastfm: obsolete plugin removed
  - ffmpeg: new input plugin using libavformat's "avio" library
* tags:
  - added tags "ArtistSort", "AlbumArtistSort"
  - id3: revised "performer" tag support
  - id3: support multiple values
  - ape: MusicBrainz tags
  - ape: support multiple values
* decoders:
  - don't try a plugin twice (MIME type & suffix)
  - don't fall back to "mad" unless no plugin matches
  - ffmpeg: support multiple tags
  - ffmpeg: convert metadata to generic format
  - ffmpeg: implement the libavutil log callback
  - sndfile: new decoder plugin based on libsndfile
  - flac: moved CUE sheet support to a playlist plugin
  - flac: support streams without STREAMINFO block
  - mikmod: sample rate is configurable
  - mpg123: new decoder plugin based on libmpg123
  - sidplay: support sub-tunes
  - sidplay: implemented songlength database
  - sidplay: support seeking
  - sidplay: play monaural SID tunes in mono
  - sidplay: play mus, str, prg, x00 files
  - wavpack: activate 32 bit support
  - wavpack: allow more than 2 channels
  - mp4ff: rename plugin "mp4" to "mp4ff"
* encoders:
  - twolame: new encoder plugin based on libtwolame
  - flac: new encoder plugin based on libFLAC
  - wave: new encoder plugin for PCM WAV format
* output:
  - recorder: new output plugin for recording radio streams
  - alsa: don't recover on CANCEL
  - alsa: fill period buffer with silence before draining
  - openal: new output plugin
  - pulse: announce "media.role=music"
  - pulse: renamed context to "Music Player Daemon"
  - pulse: connect to server on MPD startup, implement pause
  - jack: require libjack 0.100
  - jack: don't disconnect during pause
  - jack: connect to server on MPD startup
  - jack: added options "client_name", "server_name"
  - jack: clear ring buffers before activating
  - jack: renamed option "ports" to "destination_ports"
  - jack: support more than two audio channels
  - httpd: bind port when output is enabled
  - httpd: added name/genre/website configuration
  - httpd: implement "pause"
  - httpd: bind_to_address support (including IPv6)
  - oss: 24 bit support via OSS4
  - win32: new output plugin for Windows Wave
  - shout, httpd: more responsive to control commands
  - wildcards allowed in audio_format configuration
  - consistently lock audio output objects
* player:
  - drain audio outputs at the end of the playlist
* mixers:
  - removed support for legacy mixer configuration
  - reimplemented software volume as mixer+filter plugin
  - per-device software/hardware mixer setting
* commands:
  - added new "status" line with more precise "elapsed time"
* update:
  - automatically update the database with Linux inotify
  - support .mpdignore files in the music directory
  - sort songs by album name first, then disc/track number
  - rescan after metadata_to_use change
* normalize: upgraded to AudioCompress 2.0
  - automatically convert to 16 bit samples
* replay gain:
  - reimplemented as a filter plugin
  - fall back to track gain if album gain is unavailable
  - optionally use hardware mixer to apply replay gain
  - added mode "auto"
  - parse replay gain from APE tags
* log unused/unknown block parameters
* removed the deprecated "error_file" option
* save state when stopped
* renamed option "--stdout" to "--stderr"
* removed options --create-db and --no-create-db
* state_file: save only if something has changed
* database: eliminated maximum line length
* log: redirect stdout/stderr to /dev/null if syslog is used
* set the close-on-exec flag on all file descriptors
* pcm_volume, pcm_mix: implemented 32 bit support
* support packed 24 bit samples
* CUE sheet support
* support for MixRamp tags
* obey $(sysconfdir) for default mpd.conf location
* build with large file support by default
* added test suite ("make check")
* require GLib 2.12
* added libwrap support
* make single mode 'sticky'


ver 0.15.17 (2011/??/??)
* encoder:
  - vorbis: reset the Ogg stream after flush
* decoders:
  - vorbis: fix tremor support


ver 0.15.16 (2011/03/13)
* output:
  - ao: initialize the ao_sample_format struct
  - jack: fix crash with mono playback
* encoders:
  - lame: explicitly configure the output sample rate
* update: log all file permission problems


ver 0.15.15 (2010/11/08)
* input:
  - rewind: fix assertion failure
* output:
  - shout: artist comes first in stream title


ver 0.15.14 (2010/11/06)
* player_thread: fix assertion failure due to wrong music pipe on seek
* output_thread: fix assertion failure due to race condition in OPEN
* input:
  - rewind: fix double free bug
* decoders:
  - mp4ff, ffmpeg: add extension ".m4b" (audio book)


ver 0.15.13 (2010/10/10)
* output_thread: fix race condition after CANCEL command
* output:
  - httpd: fix random data in stream title
  - httpd: MIME type audio/ogg for Ogg Vorbis
* input:
  - rewind: update MIME not only once
  - rewind: enable for MMS


ver 0.15.12 (2010/07/20)
* input:
  - curl: remove assertion after curl_multi_fdset()
* tags:
  - rva2: set "gain", not "peak"
* decoders:
  - wildmidi: support version 0.2.3


ver 0.15.11 (2010/06/14)
* tags:
  - ape: support album artist
* decoders:
  - mp4ff: support tags "album artist", "albumartist", "band"
  - mikmod: fix memory leak
  - vorbis: handle uri==NULL
  - ffmpeg: fix memory leak
  - ffmpeg: free AVFormatContext on error
  - ffmpeg: read more metadata
  - ffmpeg: fix libavformat 0.6 by using av_open_input_stream()
* playlist: emit IDLE_OPTIONS when resetting single mode
* listen: make get_remote_uid() work on BSD


ver 0.15.10 (2010/05/30)
* input:
  - mms: fix memory leak in error handler
  - mms: initialize the "eof" attribute
* decoders:
  - mad: properly calculate ID3 size without libid3tag


ver 0.15.9 (2010/03/21)
* decoders:
  - mad: fix crash when seeking at end of song
  - mpcdec: fix negative shift on fixed-point samples
  - mpcdec: fix replay gain formula with v8
* playlist: fix single+repeat in random mode
* player: postpone song tags during cross-fade


ver 0.15.8 (2010/01/17)
* input:
  - curl: allow rewinding with Icy-Metadata
* decoders:
  - ffmpeg, flac, vorbis: added more flac/vorbis MIME types
  - ffmpeg: enabled libavformat's file name extension detection
* dbUtils: return empty tag value only if no value was found
* decoder_thread: fix CUE track playback
* queue: don't repeat current song in consume mode


ver 0.15.7 (2009/12/27)
* archive:
  - close archive when stream is closed
  - iso, zip: fixed memory leak in destructor
* input:
  - file: don't fall back to parent directory
  - archive: fixed memory leak in error handler
* tags:
  - id3: fix ID3v1 charset conversion
* decoders:
  - eliminate jitter after seek failure
  - ffmpeg: don't try to force stereo
  - wavpack: allow fine-grained seeking
* mixer: explicitly close all mixers on shutdown
* mapper: fix memory leak when playlist_directory is not set
* mapper: apply filesystem_charset to playlists
* command: verify playlist name in the "rm" command
* database: return multiple tag values per song


ver 0.15.6 (2009/11/18)
* input:
  - lastfm: fixed variable name in GLib<2.16 code path
  - input/mms: require libmms 0.4
* archive:
  - zzip: require libzzip 0.13
* tags:
  - id3: allow 4 MB RIFF/AIFF tags
* decoders:
  - ffmpeg: convert metadata
  - ffmpeg: align the output buffer
  - oggflac: rewind stream after FLAC detection
  - flac: fixed CUE seeking range check
  - flac: fixed NULL pointer dereference in CUE code
* output_thread: check again if output is open on PAUSE
* update: delete ignored symlinks from database
* database: increased maximum line length to 32 kB
* sticker: added fallback for sqlite3_prepare_v2()


ver 0.15.5 (2009/10/18)
* input:
  - curl: don't abort if a packet has only metadata
  - curl: fixed endless loop during buffering
* tags:
  - riff, aiff: fixed "limited range" gcc warning
* decoders:
  - flac: fixed two memory leaks in the CUE tag loader
* decoder_thread: change the fallback decoder name to "mad"
* output_thread: check again if output is open on CANCEL
* update: fixed memory leak during container scan


ver 0.15.4 (2009/10/03)
* decoders:
  - vorbis: revert "faster tag scanning with ov_test_callback()"
  - faad: skip assertion failure on large ID3 tags
  - ffmpeg: use the "artist" tag if "author" is not present
* output:
  - osx: fix the OS X 10.6 build


ver 0.15.3 (2009/08/29)
* decoders:
  - vorbis: faster tag scanning with ov_test_callback()
* output:
  - fix stuttering due to uninitialized variable
* update: don't re-read unchanged container files


ver 0.15.2 (2009/08/15)
* tags:
  - ape: check the tag size (fixes integer underflow)
  - ape: added protection against large memory allocations
* decoders:
  - mad: skip ID3 frames when libid3tag is disabled
  - flac: parse all replaygain tags
  - flac: don't allocate cuesheet twice (memleak)
* output:
  - shout: fixed stuck pause bug
  - shout: minimize the unpause latency
* update: free empty path string (memleak)
* update: free temporary string in container scan (memleak)
* directory: free empty directories after removing them (memleak)


ver 0.15.1 (2009/07/15)
* decoders:
  - flac: fix assertion failure in tag_free() call
* output:
  - httpd: include sys/types.h (fixes Mac OS X)
* commands:
  - don't resume playback when stopping during pause
* database: fixed NULL pointer dereference after charset change
* log: fix double free() bug during shutdown


ver 0.15 (2009/06/23)
* input:
  - parse Icy-Metadata
  - added support for the MMS protocol
  - hide HTTP password in playlist
  - lastfm: new input plugin for last.fm radio (experimental and incomplete!)
  - curl: moved proxy settings to "input" block
* tags:
  - support the "album artist" tag
  - support MusicBrainz tags
  - parse RVA2 tags in mp3 files
  - parse ID3 tags in AIFF/RIFF/WAV files
  - ffmpeg: support new metadata API
  - ffmpeg: added support for the tags comment, genre, year
* decoders:
  - audiofile: streaming support added
  - audiofile: added 24 bit support
  - modplug: another MOD plugin, based on libmodplug
  - mikmod disabled by default, due to severe security issues in libmikmod
  - sidplay: new decoder plugin for C64 SID (using libsidplay2)
  - fluidsynth: new decoder plugin for MIDI files (using libfluidsynth,
    experimental due to shortcomings in libfluidsynth)
  - wildmidi: another decoder plugin for MIDI files (using libwildmidi)
  - flac: parse stream tags
  - mpcdec: support the new libmpcdec SV8 API
  - added configuration option to disable decoder plugins
  - flac: support embedded cuesheets
  - ffmpeg: updated list of supported formats
* audio outputs:
  - added option to disable audio outputs by default
  - wait 10 seconds before reopening after play failure
  - shout: enlarged buffer size to 32 kB
  - null: allow disabling synchronization
  - mvp: fall back to stereo
  - mvp: fall back to 16 bit audio samples
  - mvp: check for reopen errors
  - mvp: fixed default device detection
  - pipe: new audio output plugin which runs a command
  - alsa: better period_time default value for high sample rates
  - solaris: new audio output plugin for Solaris /dev/audio
  - httpd: new audio output plugin for web based streaming, similar to icecast
     but built in.
* commands:
  - "playlistinfo" and "move" supports a range now
  - added "sticker database", command "sticker", which allows clients
     to implement features like "song rating"
  - added "consume" command which removes a song after play
  - added "single" command, if activated, stops playback after current song or
     repeats the song if "repeat" is active.
* mixers:
  - rewritten mixer code to support multiple mixers
  - new pulseaudio mixer
  - alsa: new mixer_index option supports choosing between multiple
    identically-named controls on a device.
* Add audio archive extraction support:
  - bzip2
  - iso9660
  - zip
* the option "error_file" was removed, all messages are logged into
   "log_file"
* support logging to syslog
* fall back to XDG music directory if no music_directory is configured
* failure to read the state file is non-fatal
* --create-db starts the MPD daemon instead of exiting
* playlist_directory and music_directory are optional
* playlist: recalculate the queued song after random is toggled
* playlist: don't unpause on delete
* pause when all audio outputs fail to play
* daemon: ignore "user" setting if already running as that user
* listen: fix broken client IP addresses in log
* listen: bind failure on secondary address is non-fatal
* 24/32 bit audio support
* print available protocols in --version
* fill buffer after seeking
* choose the fallback resampler at runtime
* steps taken towards win32 compatibility
* require glib 2.6 or greater
* built-in documentation using doxygen and docbook


ver 0.14.2 (2009/02/13)
* configure.ac:
  - define HAVE_FFMPEG after all checks
* decoders:
  - ffmpeg: added support for the tags comment, genre, year
  - ffmpeg: don't warn of empty packet output
  - ffmpeg: check if the time stamp is valid
  - ffmpeg: fixed seek integer overflow
  - ffmpeg: enable WAV streaming
  - ffmpeg: added TTA support
  - wavpack: pass NULL if the .wvc file fails to open
  - mikmod: call MikMod_Exit() only in the finish() method
  - aac: fix stream metadata
* audio outputs:
  - jack: allocate ring buffers before connecting
  - jack: clear "shutdown" flag on reconnect
  - jack: reduced sleep time to 1ms
  - shout: fixed memory leak in the mp3 encoder
  - shout: switch to blocking mode
  - shout: use libshout's synchronization
  - shout: don't postpone metadata
  - shout: clear buffer before calling the encoder
* mapper: remove trailing slashes from music_directory
* player: set player error when output device fails
* update: recursively purge deleted directories
* update: free deleted subdirectories

ver 0.14.1 (2009/01/17)
* decoders:
  - mp4: support the writer/composer tag
  - id3: strip leading and trailing whitespace from ID3 tags
  - oggvorbis: fix tremor support
  - oggvorbis: disable seeking on remote files
* audio outputs:
  - jack: allocate default port names (fixes a crash)
* update:
  - refresh stats after update
  - save the database even if it is empty
* input_curl:
  - use select() to eliminate busy loop during connect
  - honour http_proxy_* config directives
  - fix assertion failure on "connection refused"
  - fix assertion failure with empty HTTP responses
* corrected the sample calculation in the fallback resampler
* log: automatically append newline
* fix setenv() conflict on Solaris
* configure.ac: check for pkg-config before using it
* fix minor memory leak in decoder_tag()
* fix cross-fading bug: it used to play some chunks of the new song twice
* playlist
  - fix assertion failure during playlist load
  - implement Fisher-Yates shuffle properly
  - safely search the playlist for deleted song
* use custom PRNG for volume dithering (speedup)
* detect libid3tag without pkg-config

ver 0.14 (2008/12/25)
* audio outputs:
  - wait 10 seconds before reopening a failed device
  - fifo: new plugin
  - null: new plugin
  - shout: block while trying to connect instead of failing
  - shout: new timeout parameter
  - shout: support mp3 encoding and the shoutcast protocol
  - shout: send silence during pause, so clients don't get disconnected
* decoders:
  - ffmpeg: new plugin
  - wavpack: new plugin
  - aac: stream support added
  - mod: disabled by default due to critical bugs in all libmikmod versions
* commands:
  - "addid" takes optional second argument to specify position
  - "idle" notifies the client when a notable change occurs
* Zeroconf support using Bonjour
* New zeroconf_enabled option so that Zeroconf support can be disabled
* Stop the player/decode processes when not playing to allow the CPU to sleep
* Fix a bug where closing an ALSA dmix device could cause MPD to hang
* Support for reading ReplayGain from LAME tags on MP3s
* MPD is now threaded, which greatly improves performance and stability
* memory usage reduced by merging duplicate tags in the database
* support connecting via unix domain socket
* allow authenticated local users to add any local file to the playlist
* 24 bit audio support
* optimized PCM conversions and dithering
* much code has been replaced by using GLib
* the HTTP client has been replaced with libcurl
* symbolic links in the music directory can be disabled; the default
  is to ignore symlinks pointing outside the music directory

ver 0.13.0 (2007/5/28)
* New JACK audio output
* Support for "file" as an alternative to "filename" in search, find, and list
* FLAC 1.1.3 API support
* New playlistadd command for adding to stored playlists
* New playlistclear command for clearing stored playlists
* Fix a bug where "find any" and "list <type> any" wouldn't return any results
* Make "list any" return an error instead of no results and an OK
* New gapless_mp3_playback option to disable gapless MP3 playback
* Support for seeking HTTP streams
* Zeroconf support using Avahi
* libsamplerate support for high quality audio resampling
* ID3v2 "Original Artist/Performer" tag support
* New playlistsearch command for searching the playlist (similar to "search")
* New playlistfind command for finding songs in the playlist (similar to "find")
* libmikmod 3.2.0 beta support
* New tagtypes command for retrieving a list of available tag types
* Fix a bug where no ACK was returned if loading a playlist failed
* Fix a bug where db_update in stats would be 0 after initial database creation
* New count command for getting stats on found songs (similar to "find")
* New playlistmove command for moving songs in stored playlists
* New playlistdelete command for deleting songs from stored playlists
* New rename command for renaming stored playlists
* Increased default buffer_before_play from 0% to 10% to prevent skipping
* Lots of bug fixes, cleaned up code, and performance improvements

ver 0.12.2 (2007/3/20)
* Fix a bug where clients could cause MPD to segfault

ver 0.12.1 (2006/10/10)
* Fix segfault when scanning an MP3 that has a Xing tag with 0 frames
* Fix segfault when there's no audio output specified and one can't be detected
* Fix handling of escaping in quotes
* Allow a quality of -1 to be specified for shout outputs
* A few minor cleanups

ver 0.12.0 (2006/9/22)
* New audio output code which supports:
  * A plugin-like architecture
  * Non-libao ("native") outputs:
    * ALSA
    * OSS
    * OS X
    * Media MVP
    * PulseAudio
    * Shout (Icecast or Shoutcast)
  * Playing through multiple outputs at once
  * Enabling/disabling outputs while MPD is running
  * Saving output state (enabled/disabled) to the state_file
* OggFLAC support
* Musepack support
* Gapless MP3 playback
* MP3 ReplayGain support (using ID3v2 tags only)
* Support for MP2 files if MP3 support is enabled
* Composer, Performer, Comment, and Disc metadata support
* New outputs command for listing available audio outputs
* New enableoutput and disableoutput commands for enabling/disabling outputs
* New plchangesposid command for a stripped down version of plchanges
* New addid command for adding to the playlist and returning a song ID
* New commands and notcommands commands for checking available commands
* Can now specify any supported metadata type or "any" in search, find, and list
* New volume_normalization parameter for enabling Audio Compress normalization
* New metadata_to_use parameter for choosing supported metadata types
* New pid_file parameter for saving the MPD process ID to the specified file
* The db_file parameter is now required
* The port parameter is now optional (defaults to 6600)
* Can specify bind_to_address multiple times
* New --kill argument for killing MPD if pid_file is specified
* Removed --update-db argument (use the update function in your client instead)
* New mpdconf.example
* New mpd.conf man page 
* Removed bundled libmad and libid3tag
* Lots of bug fixes, cleaned up code, and performance improvements

ver 0.11.5 (2004/11/1)
1) New id3v1_encoding config option to configure the id3v1 tag encoding (patch
from dottedmag)
2) Strip '\r' from m3u playlists (thank you windows)
3) Use random() instead of rand() for playlist randomizing
4) Fix a bug trying skipping some commented lines in m3u playlist files
5) Fix a bug when fetching metadata from streams that may cause certain
weirdnesses
6) Fix a bug where replaygain preamp was used on files w/o replaygain tags
7) Fix a busy loop when trying to prebuffer a nonexistant or missing stream
8) Fix a bug in forgetting to remove leading ' ' in content-type for http
streams
9) Check for ice-name in http headers
10) Be sure the strip all '\n' chars in tags
11) Set $HOME env variable when setuid'ing, this should fix the /root/.mcop
errors triggered by arts/libao

ver 0.11.4 (2004/7/26)
1) Fixed a segfault when decoding mp3's with corrupt id3v2 tags
2) Fixed a memory leak when encountering id3v2 tags in mp3 decoder

ver 0.11.3 (2004/7/21)
1) Add support for http authentication for streams
2) Added replaygain pre-amp support
3) Better error handling for fread() in inputStream_file
4) Fixed a bug so that when a freeAllInterfaces is called, it sets
max_interface_connections to 0.  This prevents potential segfaults and other
nastiness for forked processes, like the player and update-er (do to
interfacePrintWithFD()).
5) Allow blockingWrite() to handle errors more gracefully (for example, if the
disc is full, and thus the write() fails or can't be completed, we just skip
this write() and continue, instead of getting stuck in an infinite loop until
the write() becomes successful)
6) Updated mpdconf.example from sbh/avuton
7) If "user" is specified, then convert ~ in paths to the user's home path
specified by "user" config paramter (not the actual current user running mpd).

ver 0.11.2 (2004/7/5) 
1) Work around in computing total time for mp3's whose first valid mpeg frame is
not layer III
2) Fix mp3 and mp4 decoders when seeking past the end of the file
3) Fix replaygain for flac and vorbis
4) Fix memory leaks in flac decoder (from normalperson)
5) Fix Several other bugs in playlist.c and directory.c (from normalperson)

ver 0.11.1 (2004/6/24)
1) Fix a bug that caused "popping" at the beginning of mp3's
2) Fix playlistid command
3) Fix move commands so they don't mess up the song id's
4) Added support for HTTP Proxy
5) Detect and skip recursive links in the music directory
6) Fix addPathToDB() so updating on a specific path doesn't exist correctly adds
the parent directories to the DB

ver 0.11.0 (2004/6/18)
1) Support for playing mp3 and Ogg Vorbis streams
2) Non-blocking Update
3) Replaygain support for Ogg Vorbis and FLAC (by Eric Moore aka AliasMrJones)
4) audio_output_format option that allows for all audio output to be converted
to a format compatible with any sound card
5) Own routines for to always support UTF-8 <-> ISO-8859-1 conversion
6) Added "Id" and "Pos" metadata for songs in playlist
7) Added commands: plchanges, currentsong, playid, seekid, playlistid, moveid,
swapid, deleteid
8) UTF-8 validation of all tags
9) Update specific files/directories (for fast, incremental updating)
10) Added ACK error codes
11) Mod file support
12) Added command_list_ok_begin
13) Play after stop resumes from last position in the playlist
14) Play while pause resumes playback
15) Better signal handling by mackstann
16) Cleanup decoder interface (now called InputPlugins)
17) --create-db no long starts the daemon
18) --no-daemon outputs to log files
19) --stdout sends output to stdout/stderr
20) Default port is now 6600
21) Lots of other cleanups and Bugfixes

ver 0.10.4 (2004/5/26)
1) Fix configure problems on OpenBSD with langinfo and iconv
2) Fix an infinte loop when writing to an interface and it has expired
3) Fix a segfault in decoding flac's
4) Ingore CRC stuff in mp3's since some encoders did not compute the CRC
correctly
5) Fix a segfault in processing faulty mp4 metadata

ver 0.10.3 (2004/4/2)
1) Fix a segfault when a blanck line is sent from a client
2) Fix for loading playlists on platforms where char is unsigned
3) When pausing, release audio device after we say pause is successful (this
makes pause appear to not lag)
4) When returning errors for unknown types by player, be sure to copy the
filename
5) add --disable-alsa for disabling alsa mixer support
6) Use select() for a portable usleep()
7) For alsa mixer, default to "Master' element, not first element

ver 0.10.2 (2004/3/25)
1) Add suport for AAC
2) Substitute '\n' with ' ' in tag info
3) Remove empty directories from db
4) Resume from current position in song when using state file
5) Pause now closes the music device, and reopens it on resuming
6) Fix unnecessary big endian byte swapping
7) If locale is "C" or "POSIX", then use ISO-8859-1 as the fs charset
8) Fix a bug where alsa mixer wasn't detecting volume changes
9) For alsa and software mixer, show volume to be the same as it was set (even
if its not the exact volume)
10) Report bitrate for wave files
11) Compute song length of CBR mp3's more accurately

ver 0.10.1 (2004/3/7)
1) Check to see if we need to add "-lm" when linking mpd
2) Fix issues with skipping bad frames in an mp3 (this way we get the correct
samplerate and such)
3) Fix crossfading bug with ogg's
4) Updated libmad and libid3tag included w/ source to 0.15.1b

ver 0.10.0 (2004/3/3)
1) Use UTF-8 for all client communications
2) Crossfading support
3) Password Authentication (all in plaintext)
4) Software mixer
5) Buffer Size is configurable
6) Reduced Memory consumption (use directory tree for search and find)
7) Bitrate support for Flac
8) setvol command (deprecates volume command)
9) add command takes directories
10) Path's in config file now work with ~
11) Add samplerate,bits, and channels to status
12) Reenable playTime in stats display
13) Fix a segfault when doing: add ""
14) Fix a segfault with flac vorbis comments simply being "="
15) Fix a segfault/bug in queueNextSong with repeat+random
16) Fix a bug, where one process may segfault, and cause more processes to spawn
w/o killing ones that lost their parent.
17) Fix a bug when the OSS device was unable to fetch the current volume,
it would close the device (when it maybe previously closed by the exact same
code)
18) command.c cleanup by mackstann
19) directory.c and command.c cleanup by tw-nym

ver 0.9.4 (2004/1/21)
1) Fix a bug where updated tag info wasn't being detected
2) Set the default audio write size to 1024 bytes (should decrease cpu load a
bit on some machines).
3) Make audio write size configurable via "audio_write_size" config option
4) Tweak output buffer size for connections by detecting the kernel output
buffer size.

ver 0.9.3 (2003/10/31)
1) Store total time/length of songs in db and display in *info commands
2) Display instantaneous bitrate in status command
3) Add Wave Support using libaudiofile (Patch from normalperson)
4) Command code cleanup (Patch from tw-nym)
5) Optimize listing of playlists (10-100x faster)
6) Optimize interface output (write in 4kB chunks instead of on every '\n')
7) Fix bug that prevented rm command from working
8) Fix bug where deleting current song skips the next song
9) Use iconv to convert vorbis comments from UTF-8 to Latin1

ver 0.9.2 (2003/10/6)
1) Fix FreeBSD Compilation Problems
2) Fix bug in move command
3) Add mixer_control options to configure which mixer control/device mpd
controls
4) Randomize on play -1
5) Fix a bug in toggling repeat off and at the end of the playlist

ver 0.9.1 (2003/9/30)
1) Fix a statement in the middle of declarations in listen.c, causes error for
gcc 2.7

ver 0.9.0 (2003/9/30)
1) Random play mode
2) Alsa Mixer Support
3) Save and Restore "state"
4) Default config file locations (.mpdconf and /etc/mpd.conf)
5) Make db file locations configurable
6) Move songs around in the playlist
7) Gapless playback
8) Use Xing tags for mp3's
9) Remove stop_on_error
10) Seeking support
11) Playlists can be loaded and deleted from subdirectories
12) Complete rewrite of player layer (fork()'s only once, opens and closes
audio device as needed).
13) Eliminate use and dependence of SIGIO
14) IPv6 support
15) Solaris compilations fixes
16) Support for different log levels
17) Timestamps for log entries
18) "user" config parameter for setuid (patch from Nagilum)
19) Other misc features and bug fixes

ver 0.8.7 (2003/9/3)
1) Fix a memory leak.  When closing a interface, was called close() on the fd
instead of calling fclose() on the fp that was opened with fdopen().

ver 0.8.6 (2003/8/25)
1) Fix a memory leak when a buffered existed, and a connection was unexpectedly
closed, and i wasn't free'ing the buffer apropriatly.

ver 0.8.5 (2003/8/17)
1) Fix a bug where an extra end of line is returned when attempting to play a
non existing file.  This causes parsing errors for clients.

ver 0.8.4 (2003/8/13)
1) Fix a bug where garbage is returned with errors in "list" command

ver 0.8.3 (2003/8/12) 
1) Fix a compilation error on older linux systems
2) Fix a bug in searching by title
3) Add "list" command
4) Add config options for specifying libao driver/plugin and options
5) Add config option to specify which address to bind to
6) Add support for loading and saving absolute pathnames in saved playlists
7) Playlist no longer creates duplicate entries for song data (more me
efficient)
8) Songs deleted from the db are now removed for the playlist as well

ver 0.8.2 (2003/7/22)
1) Increased the connection que for listen() from 0 to 5
2) Cleanup configure makefiles so that mpd uses MPD_LIBS and MPD_CFLAGS
rather than LIBS and CFLAGS
3) Put a cap on the number of commands per command list
4) Put a cap on the maximum number of buffered output lines
5) Get rid of TIME_WAIT/EADDRINUSE socket problem
6) Use asynchronious IO (i.e. trigger SIGIO instead so we can sleep in
select() calls longer)

ver 0.8.1 (2003/7/11)
1) FreeBSD fixes
2) Fix for rare segfault when updating
3) Fix bug where client was being hungup on when done playing current song
4) Fix bug when playing flac's where it incorrectly reports an error
5) Make stop playlist on error configurable
6) Configure checks for installed libmad and libid3tag and uses those if found
7) Use buffer->finished in *_decode's instead of depending on catching signals

ver 0.8.0 (2003/7/6)
1) Flac support
2) Make playlist max length configurable
3) New backward compatible status (backward compatible for 0.8.0 on)
4) listall command now can take a directory as an argument
5) Buffer rewritten to use shared memory instead of sockets
6) Playlist adding done using db
7) Add sort to list, and use binary search for finding
8) New "stats" command
9) Command list (for faster adding of large batches of files)
10) Add buffered chunks before play
11) Useful error reporting to clients (part of status command)
12) Use libid3tag for reading id3 tags (more stable)
13) Non-blocking output to clients
14) Fix bug when removing items from directory
15) Fix bug when playing mono mp3's
16) Fix bug when attempting to delete files when using samba
17) Lots of other bug fixes I can't remember

ver 0.7.0 (2003/6/20)
1) use mad instead of mpg123 for mp3 decoding
2) volume support
3) repeate playlist support
4) use autoconf/automake (i.e. "configure")
5) configurable max connections

ver 0.6.2 (2003/6/11)
1) Buffer support for ogg
2) new config file options: "connection_timeout" and "mpg123_ignore_junk"
3) new commands: "next", "previous", and "listall"
Thanks to Niklas Hofer for "next" and "previous" patches!
4) Search by filename
5) bug fix for pause when playing mp3's

ver 0.6.1 (2003/5/29)
1) Add conf file support
2) Fix a bug when doing mp3stop (do wait3(NULL,WNOHANG|WUNTRACED,NULL))
3) Fix a bug when fork'ing, fflush file buffers before forking so the
child doesn't print the same stuff in the buffer.

ver 0.6.0 (2003/5/25)
1) Add ogg vorbis support
2) Fix two bugs relating to tables, one for search by title, and one where we
freed the tables before directories, causing a segfault
3) The info command has been removed.

ver 0.5.0-0.5.2
Initial release(s).  Support for MP3 via mpg123<|MERGE_RESOLUTION|>--- conflicted
+++ resolved
@@ -1,4 +1,3 @@
-<<<<<<< HEAD
 ver 0.19 (not yet released)
 * protocol
   - new commands "addtagid", "cleartagid", "listfiles", "rangeid"
@@ -73,13 +72,10 @@
 * install systemd unit for socket activation
 * Android port
 
-ver 0.18.15 (not yet released)
-=======
 ver 0.18.16 (2014/09/26)
 * fix DSD breakage due to typo in configure.ac
 
 ver 0.18.15 (2014/09/26)
->>>>>>> fe45f282
 * command
   - list: reset used size after the list has been processed
 * fix MixRamp
