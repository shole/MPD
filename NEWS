--- conflicted
+++ resolved
@@ -1,8 +1,7 @@
-<<<<<<< HEAD
 ver 0.23 (not yet released)
 * protocol
   - new command "getvol"
-=======
+
 ver 0.22.3 (not yet released)
 * playlist
   - add option "as_directory", making CUE file expansion optional
@@ -10,7 +9,6 @@
   - fix garbage after "Audio format not supported by filter" message
   - ffmpeg: support planar output
   - ffmpeg: support sample formats other than 16 bit
->>>>>>> 2da3cff1
 
 ver 0.22.2 (2020/10/28)
 * database
