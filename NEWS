<<<<<<< HEAD
ver 0.24 (not yet released)
* protocol
  - new command "searchcount" (case-insensitive "count")
  - "playlistfind"/"playlistsearch" have "sort" and "window" parameters
  - allow range in "playlistmove"
  - "save" can append to or replace an existing playlist
  - filter "prio" (for "playlistfind"/"playlistsearch")
  - limit "player" idle events to the current partition
  - operator "starts_with"
  - show PCRE support in "config" response
  - apply Unicode normalization to case-insensitive filter expressions
* database
  - proxy: require MPD 0.21 or later
  - proxy: require libmpdclient 2.15 or later
* archive
  - add option to disable archive plugins in mpd.conf
* input
  - curl: add "connect_timeout" configuration
* decoder
  - ffmpeg: require FFmpeg 4.0 or later
  - ffmpeg: query supported demuxers at runtime
  - hybrid_dsd: remove
  - opus: implement bitrate calculation
  - sidplay: require libsidplayfp (drop support for the original sidplay)
  - wavpack: require libwavpack version 5
* resampler
  - soxr: require libsoxr 0.1.2 or later
* player
  - add option "mixramp_analyzer" to scan MixRamp tags on-the-fly
  - "one-shot" consume mode
* tags
  - new tags "TitleSort", "Mood"
* output
  - alsa: require alsa-lib 1.1 or later
  - pipewire: map tags "Date" and "Comment"
* switch to C++20
  - GCC 10 or clang 11 (or newer) recommended
* static partition configuration
* Windows
  - build with libsamplerate
  - remove JACK DLL support
* remove Haiku support
* remove Boost dependency
* require libfmt 7 or later

ver 0.23.13 (not yet released)
=======
ver 0.23.13 (2023/05/22)
>>>>>>> 8842650c
* input
  - curl: fix busy loop after connection failed
  - curl: hide "404" log messages for non-existent ".mpdignore" files
* archive
  - zzip: fix crash bug
* database
  - simple: reveal hidden songs after deleting containing CUE
* decoder
  - ffmpeg: reorder to a lower priority than "gme"
  - gme: require GME 0.6 or later
* output
  - pipewire: fix corruption bug due to missing lock
* Linux
  - shut down if parent process dies in --no-daemon mode
  - determine systemd unit directories via pkg-config
* support libfmt 10

ver 0.23.12 (2023/01/17)
* input
  - curl: require CURL 7.55.0 or later
* decoder
  - mad: fix integer underflow with very small files
* tags
  - fix crash bug due to race condition
* output
  - pipewire: adjust to PipeWire 0.3.64 API change
* fix build failures with GCC 13

ver 0.23.11 (2022/11/28)
* database
  - simple: move default database to ~/.cache/mpd/db from ~/.cache/mpd.db
  - simple: default "cache_directory" to ~/.cache/mpd/mounts
* macOS: fix build failure "no archive members specified"
* Windows
  - fix crash bug (stack buffer overflow) after I/O errors
  - fix path traversal bug because backslash was allowed in playlist names
* Android/Windows
  - update OpenSSL to 3.0.7
  - re-enable CURL's verbose error strings

ver 0.23.10 (2022/10/14)
* storage
  - curl: fix file time stamps
* decoder
  - ffmpeg: fix libfmt 9 compiler warning
* encoder
  - flac: fix failure when libFLAC is built without Ogg support
* output
  - alsa: fix crash bug
* Windows
  - log to stdout by default, don't require "log_file" setting

ver 0.23.9 (2022/08/18)
* input
  - cdio_paranoia: add options "mode" and "skip"
* decoder
  - ffmpeg: support FFmpeg 5.1
* filter
  - replay gain: fix delayed volume display with handler=mixer
* output
  - pipewire: set app icon
* fix bogus volume levels with multiple partitions
* improve iconv detection
* macOS: fix macOS 10 build problem (0.23.8 regression)
* Android
  - load mpd.conf from app data directory

ver 0.23.8 (2022/07/09)
* storage
  - curl: fix crash if web server does not understand WebDAV
* input
  - cdio_paranoia: fix crash if no drive was found
  - cdio_paranoia: faster cancellation
  - cdio_paranoia: don't scan for replay gain tags
  - pipewire: fix playback of very short tracks
  - pipewire: drop all buffers before manual song change
  - pipewire: fix stuttering after manual song change
  - snapcast: fix busy loop while paused
  - snapcast: fix stuttering after resuming playback
* mixer
  - better error messages
  - alsa: fix setting volume before playback starts
  - pipewire: fix crash bug
  - pipewire: fix volume change events with PipeWire 0.3.53
  - pipewire: don't force initial volume=100%
* support libfmt 9

ver 0.23.7 (2022/05/09)
* database
  - upnp: support pupnp 1.14
* decoder
  - ffmpeg: fix HLS seeking
  - opus: fix missing song length on high-latency files
* output
  - shout: require at least libshout 2.4.0
* mixer
  - pipewire: fix volume restore
  - software: update volume of disabled outputs
* support libiconv

ver 0.23.6 (2022/03/14)
* protocol
  - support filename "cover.webp" for "albumart" command
  - support "readcomments" and "readpicture" on CUE tracks
* decoder
  - ffmpeg: fix end-of-file check (update stuck at empty files)
  - opus: fix "readpicture" on Opus files
* output
  - pipewire: fix crash bug if setting volume before playback starts
  - wasapi: fix resume after pause

ver 0.23.5 (2021/12/01)
* protocol
  - support relative offsets for "searchadd"
  - fix "searchaddpl" bug (bogus error "Bad position")
* database
  - upnp: fix crash bug
* tags
  - fix MixRamp support
* migrate to PCRE2
* GCC 12 build fixes

ver 0.23.4 (2021/11/11)
* protocol
  - add optional position parameter to "searchaddpl"
* decoder
  - ffmpeg: support libavcodec 59
* output
  - alsa: add option "thesycon_dsd_workaround" to work around device bug
* fix crash on debug builds if startup fails
* systemd
  - remove "RuntimeDirectory" directive because it caused problems
  - ignore the "pid_file" setting if started as systemd service
* Windows
  - enable the "openmpt" decoder plugin

ver 0.23.3 (2021/10/31)
* protocol
  - add optional position parameter to "add" and "playlistadd"
  - allow range in "playlistdelete"
* database
  - fix scanning files with question mark in the name
  - inotify: fix use-after-free bug
* output
  - alsa: add option "stop_dsd_silence" to work around DSD DAC noise
* macOS: fix libfmt related build failure
* systemd: add "RuntimeDirectory" directive

ver 0.23.2 (2021/10/22)
* protocol
  - fix "albumart" timeout bug
* input
  - nfs: fix playback bug
* output
  - pipewire: send artist and title to PipeWire
  - pipewire: DSD support
* neighbor
  - mention failed plugin name in error message
* player
  - fix cross-fade regression
* fix crash with libfmt versions older than 7

ver 0.23.1 (2021/10/19)
* protocol
  - use decimal notation instead of scientific notation
  - "load" supports relative positions
* output
  - emit "mixer" idle event when replay gain changes volume
  - pipewire: emit "mixer" idle events on external volume change
  - pipewire: attempt to change the graph sample rate
  - snapcast: fix time stamp bug which caused "Failed to get chunk"
* fix libfmt linker problems
* fix broken password authentication

ver 0.23 (2021/10/14)
* protocol
  - new command "getvol"
  - show the audio format in "playlistinfo"
  - support "listfiles" with arbitrary storage plugins
  - support relative positions in "addid"
  - fix relative positions in "move" and "moveid"
  - add "position" parameter to "findadd" and "searchadd"
  - add position parameter to "load"
* database
  - proxy: require MPD 0.20 or later
  - proxy: require libmpdclient 2.11 or later
  - proxy: split search into chunks to avoid exceeding the output buffer
  - simple: add option to hide CUE target songs
  - upnp: support libnpupnp instead of libupnp
* archive
  - zzip, iso9660: ignore file names which are invalid UTF-8
* decoder
  - openmpt: new plugin
  - wavpack: fix WVC file support
* player
  - do not cross-fade songs shorter than 20 seconds
* output
  - oss: support DSD over PCM
  - pipewire: new plugin
  - snapcast: new plugin
* tags
  - new tags "ComposerSort", "Ensemble", "Movement", "MovementNumber", and "Location"
* split permission "player" from "control"
* add option "host_permissions"
* new build-time dependency: libfmt

ver 0.22.11 (2021/08/24)
* protocol
  - fix "albumart" crash
* filter
  - ffmpeg: pass "channel_layout" instead of "channels" to buffersrc
  - ffmpeg: fix "av_buffersink_get_frame() failed: Resource temporarily unavailable"
  - ffmpeg: support double-precision samples (by converting to single precision)
* Android
  - build with NDK r23
  - playlist_directory defaults to "/sdcard/Android/data/org.musicpd/files/playlists"

ver 0.22.10 (2021/08/06)
* protocol
  - support "albumart" for virtual tracks in CUE sheets
* database
  - simple: fix crash bug
  - simple: fix absolute paths in CUE "as_directory" entries
  - simple: prune CUE entries from database for non-existent songs
* input
  - curl: fix crash bug after stream with Icy metadata was closed by peer
  - tidal: remove defunct unmaintained plugin
* tags
  - fix crash caused by bug in TagBuilder and a few potential reference leaks
* output
  - httpd: fix missing tag after seeking into a new song
  - oss: fix channel order of multi-channel files
* mixer
  - alsa: fix yet more rounding errors

ver 0.22.9 (2021/06/23)
* database
  - simple: load all .mpdignore files of all parent directories
* tags
  - fix "readcomments" and "readpicture" on remote files with ID3 tags
* decoder
  - ffmpeg: support the tags "sort_album", "album-sort", "artist-sort"
  - ffmpeg: fix build failure with FFmpeg 3.4
* Android
  - fix auto-start on boot in Android 8 or later
* Windows
  - fix build failure with SQLite

ver 0.22.8 (2021/05/22)
* fix crash bug in "albumart" command (0.22.7 regression)

ver 0.22.7 (2021/05/19)
* protocol
  - don't use glibc extension to parse time stamps
  - optimize the "albumart" command
* input
  - curl: send user/password in the first request, save one roundtrip
* decoder
  - ffmpeg: fix build problem with FFmpeg 3.4
  - gme: support RSN files
* storage
  - curl: don't use glibc extension
* database
  - simple: fix database corruption bug
* output
  - fix crash when pausing with multiple partitions
  - jack: enable on Windows
  - httpd: send header "Access-Control-Allow-Origin: *"
  - wasapi: add algorithm for finding usable audio format
  - wasapi: use default device only if none was configured
  - wasapi: add DoP support

ver 0.22.6 (2021/02/16)
* fix missing tags on songs in queue

ver 0.22.5 (2021/02/15)
* protocol
  - error for malformed ranges instead of ignoring silently
  - better error message for open-ended range with "move"
* database
  - simple: fix missing CUE sheet metadata in "addid" command
* tags
  - id: translate TPE3 to Conductor, not Performer
* archive
  - iso9660: another fix for unaligned reads
* output
  - httpd: error handling on Windows improved
  - pulse: fix deadlock with "always_on"
* Windows:
  - enable https:// support (via Schannel)
* Android
  - work around "Permission denied" on mpd.conf

ver 0.22.4 (2021/01/21)
* protocol
  - add command "binarylimit" to allow larger chunk sizes
  - fix "readpicture" on 32 bit machines
  - show duration and tags of songs in virtual playlist (CUE) folders
* storage
  - curl: fix several WebDAV protocol bugs
* decoder
  - dsdiff: apply padding to odd-sized chunks
* filter
  - ffmpeg: detect the output sample format
* output
  - moveoutput: fix always_on and tag lost on move
* Android
  - enable https:// support (via OpenSSL)

ver 0.22.3 (2020/11/06)
* playlist
  - add option "as_directory", making CUE file expansion optional
* storage
  - curl: fix crash bug
* filter
  - fix garbage after "Audio format not supported by filter" message
  - ffmpeg: support planar output
  - ffmpeg: support sample formats other than 16 bit

ver 0.22.2 (2020/10/28)
* database
  - simple: purge songs and virtual directories for unavailable plugins
    on update
* input
  - qobuz/tidal: fix protocol errors due to newlines in error messages
  - smbclient: disable by default due to libsmbclient crash bug
* playlist
  - soundcloud: fix protocol errors due to newlines in error messages
* state_file: save on shutdown

ver 0.22.1 (2020/10/17)
* decoder
  - opus: apply the OpusHead output gain even if there is no EBU R128 tag
  - opus: fix track/album ReplayGain fallback
* output
  - alsa: don't deadlock when the ALSA driver is buggy
  - jack, pulse: reduce the delay when stopping or pausing playback
* playlist
  - cue: fix two crash bugs
* state_file: fix the state_file_interval setting

ver 0.22 (2020/09/23)
* protocol
  - "findadd"/"searchadd"/"searchaddpl" support the "sort" and
    "window" parameters
  - add command "readpicture" to download embedded pictures
  - command "moveoutput" moves an output between partitions
  - command "delpartition" deletes a partition
  - show partition name in "status" response
* tags
  - new tags "Grouping" (for ID3 "TIT1"), "Work" and "Conductor"
* input
  - curl: support "charset" parameter in URI fragment
  - ffmpeg: allow partial reads
  - io_uring: new plugin for local files on Linux (using liburing)
  - smbclient: close unused SMB/CIFS connections
* database
  - upnp: drop support for libupnp versions older than 1.8
* playlist
  - cue: integrate contents in database
* decoder
  - ffmpeg: support RTSP
  - mad: remove option "gapless", always do gapless
  - sidplay: add option "default_genre"
  - sidplay: map SID name field to "Album" tag
  - sidplay: add support for new song length format with libsidplayfp 2.0
  - vorbis, opus: improve seeking accuracy
* playlist
  - flac: support reading CUE sheets from remote FLAC files
* filter
  - ffmpeg: new plugin based on FFmpeg's libavfilter library
  - hdcd: new plugin based on FFmpeg's "af_hdcd" for HDCD playback
  - volume: convert S16 to S24 to preserve quality and reduce dithering noise
  - dsd: add integer-only DSD to PCM converter
* output
  - jack: add option "auto_destination_ports"
  - jack: report error details
  - pulse: add option "media_role"
  - solaris: support S8 and S32
* lower the real-time priority from 50 to 40
* switch to C++17
  - GCC 8 or clang 5 (or newer) recommended

ver 0.21.26 (2020/09/21)
* database
  - inotify: obey ".mpdignore" files
* output
  - osx: fix crash bug
  - sles: support floating point samples
* archive
  - bzip2: fix crash on corrupt bzip2 file
  - bzip2: flush output at end of input file
  - iso9660: fix unaligned reads
  - iso9660: support seeking
  - zzip: fix crash on corrupt ZIP file
* decoder
  - ffmpeg: remove "rtsp://" from the list of supported protocols
  - ffmpeg: add "hls+http://" to the list of supported protocols
  - opus: support the gain value from the Opus header
  - sndfile: fix lost samples at end of file
* fix "single" mode bug after resuming playback
* the default log_level is "default", not "info"

ver 0.21.25 (2020/07/06)
* protocol:
  - fix crash when using "rangeid" while playing
* database
  - simple: automatically scan new mounts
  - upnp: fix compatibility with Plex DLNA
* storage
  - fix disappearing mounts after mounting twice
  - udisks: fix reading ".mpdignore"
* input
  - file: detect premature end of file
  - smbclient: don't send credentials to MPD clients
* decoder
  - opus: apply pre-skip and end trimming
  - opus: fix memory leak
  - opus: fix crash bug
  - vorbis: fix crash bug
* output
  - osx: improve sample rate selection
  - osx: fix noise while stopping
* neighbor
  - upnp: fix crash during shutdown
* Windows/Android:
  - fix Boost detection after breaking change in Meson 0.54

ver 0.21.24 (2020/06/10)
* protocol
  - "tagtypes" requires no permissions
* database
  - simple: fix crash when mounting twice
* decoder
  - modplug: fix Windows build failure
  - wildmidi: attempt to detect WildMidi using pkg-config
  - wildmidi: fix Windows build failure
* player
  - don't restart current song if seeking beyond end
* Android
  - enable the decoder plugins GME, ModPlug and WildMidi
  - fix build failure with Android NDK r21
* Windows
  - fix stream playback
  - enable the decoder plugins GME, ModPlug and WildMidi
  - work around Meson bug breaking the Windows build with GCC 10
* fix unit test failure

ver 0.21.23 (2020/04/23)
* protocol
  - add tag fallback for AlbumSort
* storage
  - curl: fix corrupt "href" values in the presence of XML entities
  - curl: unescape "href" values
* input
  - nfs: fix crash bug
  - nfs: fix freeze bug on reconnect
* decoder
  - gme: adapt to API change in the upcoming version 0.7.0
* output
  - alsa: implement channel mapping for 5.0 and 7.0
* player
  - drain outputs at end of song in "single" mode
* Windows
  - fix case insensitive search

ver 0.21.22 (2020/04/02)
* database
  - simple: optimize startup
* input
  - curl: fix streaming errors on Android
* playlist
  - rss: support MIME type application/xml
* mixer
  - android: new mixer plugin for "sles" output
* Android
  - TV support
* Windows
  - fix time zone offset check
* fix build failures with uClibc-ng

ver 0.21.21 (2020/03/19)
* configuration
  - fix bug in "metadata_to_use" setting
* playlist
  - asx, xspf: fix corrupt tags in the presence of XML entities
* archive
  - iso9660: skip empty file names to work around libcdio bug
* decoder
  - gme: ignore empty tags
* output
  - solaris: port to NetBSD
* raise default "max_connections" value to 100

ver 0.21.20 (2020/02/16)
* decoder
  - audiofile, ffmpeg, sndfile: handle MIME type "audio/wav"
  - ffmpeg: fix playback of AIFF and TTA
  - vorbis, opus: fix seeking in small files
* fix backwards seeking on ARM (and other non-x86 CPUs)

ver 0.21.19 (2020/01/17)
* configuration
  - allow overriding top-level settings in includes
* output
  - pulse: obey Pulse's maximum sample rate (fixes DSD128 playback)
* fix build failure with clang 10
* fix build failure with Android NDK r20

ver 0.21.18 (2019/12/24)
* protocol
  - work around Mac OS X bug in the ISO 8601 parser
* output
  - alsa: fix hang bug with ALSA "null" outputs
* storage
  - curl: fix crash bug
* drop support for CURL versions older than 7.32.0
* reduce unnecessary CPU wakeups

ver 0.21.17 (2019/12/16)
* protocol
  - relax the ISO 8601 parser: allow omitting field separators, the
    time of day and the "Z" suffix
* archive
  - zzip: improve error reporting
* outputs
  - jack: mark ports as terminal
  - shout: declare metadata as UTF-8
* fix build failure with -Ddatabase=false

ver 0.21.16 (2019/10/16)
* queue
  - fix relative destination offset when moving a range
* storage
  - curl: request the "resourcetype" property to fix database update
  - curl: URL-encode more paths
  - curl: follow redirects for collections without trailing slash
* update
  - fix crash when music_directory is not a directory
* fix build with iconv() instead of ICU

ver 0.21.15 (2019/09/25)
* decoder
  - dsdiff, dsf: fix displayed bit rate
  - mpcdec: fix bogus ReplayGain values
* output
  - solaris: fix build with glibc 2.30

ver 0.21.14 (2019/08/21)
* decoder
  - sidplay: show track durations in database
  - sidplay: convert tag values from Windows-1252 charset
  - sidplay: strip text from "Date" tag
* player
  - fix crash after song change
  - fix seek position after restarting the decoder
* protocol
  - include command name in error responses

ver 0.21.13 (2019/08/06)
* input
  - cdio_paranoia: require libcdio-paranoia 10.2+0.93+1
* decoder
  - mad: fix crackling sound (0.21.12 regression)
* output
  - jack: improved Windows compatibility

ver 0.21.12 (2019/08/03)
* decoder
  - mad: update bit rate after seeking
  - mad: fix several bugs preventing the plugin from decoding the last frame
  - opus: ignore case in replay gain tag names
  - opus, vorbis: decode the "end of stream" packet
* output
  - jack: fix mono-to-stereo conversion
* player
  - don't restart unseekable song after failed seek attempt
* Windows
  - support backslash in relative URIs loaded from playlists

ver 0.21.11 (2019/07/03)
* input
  - tidal: deprecated because Tidal has changed the protocol
* decoder
  - wildmidi: log error if library initialization fails
* output
  - alsa: fix busy loop while draining
  - alsa: fix missing drain call
  - alsa: improve xrun-avoiding silence generator
  - alsa: log when generating silence due to slow decoder
  - alsa, osx: fix distortions with DSD_U32 and DoP on 32 bit CPUs
* protocol
  - fix "list" with multiple "group" levels

ver 0.21.10 (2019/06/05)
* decoder
  - opus: fix duplicate tags
* output
  - httpd: reject some well-known URIs
* fix crash bug (0.21.9 regression)

ver 0.21.9 (2019/05/20)
* input
  - buffer: fix deadlock bug
* Android
  - fix crash on ARMv7
  - request storage permission on Android 6+
* fix spurious "single" mode bug

ver 0.21.8 (2019/04/23)
* input
  - smbclient: download to buffer instead of throttling transfer
* output
  - httpd: add missing mutex lock
  - httpd: fix use-after-free bug
* playlist
  - soundcloud: fix "Unsupported URI scheme" (0.21.6 regression)
* fix Bonjour bug
* fix build failure with GCC 9
* fix build failure with -Ddatabase=false
* systemd: add user socket unit
* doc: "list file" is deprecated

ver 0.21.7 (2019/04/03)
* input
  - qobuz/tidal: scan tags when loading a playlist
* require Meson 0.49.0 for native libgcrypt-config support
* fix build failure with -Dlocal_socket=false
* Haiku
  - fix build
  - add version info

ver 0.21.6 (2019/03/17)
* protocol
  - allow loading playlists specified as absolute filesystem paths
  - fix negated filter expressions with multiple tag values
  - fix "list" with filter expression
  - omit empty playlist names in "listplaylists"
* input
  - cdio_paranoia: fix build failure due to missing #include
* decoder
  - opus: fix replay gain when there are no other tags
  - opus: fix seeking to beginning of song
  - vorbis: fix Tremor conflict resulting in crash
* output
  - pulse: work around error with unusual channel count
  - osx: fix build failure
* playlist
  - flac: fix use-after-free bug
* support abstract sockets on Linux
* Windows
  - remove the unused libwinpthread-1.dll dependency
* Android
  - enable SLES power saving mode

ver 0.21.5 (2019/02/22)
* protocol
  - fix deadlock in "albumart" command
  - fix "tagtypes disable" command
* database
  - simple: fix assertion failure
  - fix assertion failures with mount points
* storage
  - udisks: fix "AlreadyMounted" error
  - udisks: use relative path from mount URI
  - fix memory leak
* input
  - buffer: fix crash bug when playing remote WAV file
* tags
  - ape: map "Album Artist"
* output
  - shout: add support for TLS
* mixer
  - pulse: add "scale_volume" setting

ver 0.21.4 (2019/01/04)
* database
  - inotify: fix crash bug "terminate called after throwing ..."
  - upnp: implement "list ... group"
* output
  - httpd: declare protocol "HTTP/1.1" instead of "ICY"
* remove libwrap support
* Windows
  - fix "Failed to accept connection: unknown error"
* fix Haiku build

ver 0.21.3 (2018/11/16)
* output
  - alsa: fix crash bug
  - alsa: fix stuttering at start of playback
  - alsa: fix discarded samples at end of song
  - alsa: clear error after reopening device
* log: default to journal if MPD was started as systemd service

ver 0.21.2 (2018/11/12)
* protocol
  - operator "=~" matches a regular expression
  - operator "contains" matches substrings
* decoder
  - ffmpeg: require FFmpeg 3.1 or later
  - ffmpeg: fix broken sound with certain codecs
* output
  - alsa: fix high CPU usage with dmix
  - httpd: fix three crash bugs
* mixer
  - alsa: fix more rounding errors
* fix zlib support

ver 0.21.1 (2018/11/04)
* protocol
  - allow escaping quotes in filter expressions
  - operator "==" never searches substrings in filter expressions
* decoder
  - ffmpeg: fix build failure with non-standard FFmpeg installation path
  - flac: fix linker failure when building without FLAC support
* encoder
  - vorbis: fix linker failure when building without Vorbis decoder
* fix build failure on Linux-PowerPC
* fix build failure on FreeBSD
* eliminate DLL dependencies on Windows
* add warning about buggy Boost version 1.67
* require Meson 0.47.2 because a Meson 0.47.1 bug breaks our build

ver 0.21 (2018/10/31)
* configuration
  - add "include" directive, allows including config files
  - incremental "metadata_to_use" setting
* protocol
  - "tagtypes" can be used to hide tags
  - "find" and "search" can sort
  - "outputs" prints the plugin name
  - "outputset" sets runtime attributes
  - close connection when client sends HTTP request
  - new filter syntax for "find"/"search" etc. with negation
* database
  - simple: scan audio formats
  - proxy: require libmpdclient 2.9
  - proxy: forward `sort` and `window` to server
* player
  - hard-code "buffer_before_play" to 1 second, independent of audio format
  - "one-shot" single mode
* input
  - curl: download to buffer instead of throttling transfer
  - qobuz: new plugin to play Qobuz streams
  - tidal: new plugin to play Tidal streams
* tags
  - new tags "OriginalDate", "MUSICBRAINZ_WORKID"
* decoder
  - ffmpeg: require at least version 11.12
  - gme: try loading m3u sidecar files
  - hybrid_dsd: new decoder plugin
  - mad: move "gapless_mp3_playback" setting to "decoder" block
  - mikmod: require at least version 3.2
  - pcm: support audio/L24 (RFC 3190)
  - sidplay: support basic and kernal rom (libsidplayfp)
* resampler
  - soxr: flush resampler at end of song
* output
  - alsa: non-blocking mode
  - alsa: change "dop" and "allowed_formats" settings at runtime
  - ao: fix crash bug due to partial frames
  - shout: support the Shine encoder plugin
  - sndio: remove support for the broken RoarAudio sndio emulation
  - osx: initial support for DSD over PCM
  - roar: removed
  - httpd_output: support for unix sockets
* mixer
  - sndio: new mixer plugin
* encoder
  - opus: support for sending metadata using ogg stream chaining
* listen on $XDG_RUNTIME_DIR/mpd/socket by default
* append hostname to Zeroconf service name
* systemd watchdog support
* require GCC 6
* build with Meson instead of autotools
* use GTest instead of cppunit

ver 0.20.23 (2018/10/29)
* protocol
  - emit "player" idle event when restarting the current song
* fix broken float to s32 conversion
* new clang crash bug workaround

ver 0.20.22 (2018/10/23)
* protocol
  - add tag fallbacks for AlbumArtistSort, ArtistSort
  - fix empty string filter on fallback tags
  - "count group ..." can print an empty group
  - fix broken command "list ... group"
* storage
  - curl: URL-encode paths
* decoder
  - fluidsynth: adapt to API change in version 2.0
* Android
  - now runs as a service
  - add button to start/stop MPD
  - add option to auto-start on boot
* work around clang bug leading to crash
* install the SVG icon

ver 0.20.21 (2018/08/17)
* database
  - proxy: add "password" setting
  - proxy: support tags "ArtistSort", "AlbumArtistSort", "AlbumSort"
  - simple: allow .mpdignore comments only at start of line
* output
  - httpd: remove broken DLNA support code
* playlist
  - cue: support file type declaration "FLAC" (non-standard)
* URI schemes are case insensitive
* Android, Windows
  - enable the "curl" storage plugin

ver 0.20.20 (2018/05/22)
* protocol
  - fix "modified-since" filter regression
* output
  - pulse: cork stream when paused due to "single" mode
* decoder
  - dsdiff, dsf: support more MIME types
  - dsdiff, dsf: allow 4 MB ID3 tags
  - opus: support R128_ALBUM_GAIN tag
* Android, Windows
  - enable the "proxy" database plugin

ver 0.20.19 (2018/04/26)
* protocol
  - validate absolute seek time, reject negative values
* database
  - proxy: fix "search already in progress" errors
  - proxy: implement "list ... group"
* input
  - mms: fix lockup bug and a crash bug
* decoder
  - ffmpeg: fix av_register_all() deprecation warning (FFmpeg 4.0)
* player
  - fix spurious "Not seekable" error when switching radio streams
* macOS: fix crash bug

ver 0.20.18 (2018/02/24)
* input
  - curl: allow authentication methods other than "Basic"
* decoder
  - flac: improve seeking precision
* fix gapless CUE song transitions
* Android, Windows
  - enable the NFS storage plugin

ver 0.20.17 (2018/02/11)
* output
  - alsa: fix crash bug with 8 channels
* mixer
  - alsa: fix rounding error at volume 0
* fix real-time and idle scheduling with Musl
* Android
  - fix compatibility with Android 4.0

ver 0.20.16 (2018/02/03)
* output
  - pulse: fix crash during auto-detection
* database
  - simple: fix search within mount points
  - upnp: enable IPv6
* archive
  - iso9660: libcdio 2.0 compatibility
* fix crash in debug build on Haiku and other operating systems

ver 0.20.15 (2018/01/05)
* queue: fix crash after seek failure
* resampler
  - soxr: clear internal state after manual song change
* state file
  - make mount point restore errors non-fatal
  - fix crash when restoring mounts with incompatible database plugin
* Android
  - build without Ant
  - fix for SIGSYS crash

ver 0.20.14 (2018/01/01)
* database
  - simple: fix file corruption in the presence of mount points
* archive
  - bz2: fix deadlock
  - reduce lock contention, fixing lots of xrun problems
* fix Solaris build failure

ver 0.20.13 (2017/12/18)
* output
  - osx: set up ring buffer to hold at least 100ms
* mixer
  - alsa: fix rounding errors
* database
  - simple: don't purge mount points on update/rescan
  - simple: fix "mount" bug caused by bad compiler optimization
  - simple: fix "lsinfo" into mount points
  - upnp: work around libupnp 1.6.24 API breakage
* queue: fix spuriously misplaced prioritized songs
* save and restore mountpoints within the state file
* include Windows cross-build script in source tarball
* fix Windows build failures

ver 0.20.12 (2017/11/25)
* database
  - upnp: adapt to libupnp 1.8 API changes
* input
  - cdio_paranoia, ffmpeg, file, smbclient: reduce lock contention,
    fixing lots of xrun problems
  - curl: fix seeking
* decoder
  - ffmpeg: fix GCC 8 warning
  - vorbis: fix Tremor support
* player
  - log message when decoder is too slow
* encoder
  - vorbis: default to quality 3
* output
  - fix hanging playback with soxr resampler
  - httpd: flush encoder after tag; fixes corrupt Vorbis stream

ver 0.20.11 (2017/10/18)
* storage
  - curl: support Content-Type application/xml
* decoder
  - ffmpeg: more reliable song duration
  - gme: fix track numbering
* improve random song order when switching songs manually
* fix case insensitive search without libicu
* fix Unicode file names in playlists on Windows
* fix endless loop when accessing malformed file names in ZIP files

ver 0.20.10 (2017/08/24)
* decoder
  - ffmpeg: support MusicBrainz ID3v2 tags
* tags
  - aiff: fix FORM chunk size endianess (is big-endian)
* mixer
  - osx: add a mixer for OSX.
* fix crash when resuming playback before decoder is ready
* fix crash on Windows

ver 0.20.9 (2017/06/04)
* decoder
  - ffmpeg: support *.adx
* fix byte order detection on FreeBSD/aarch64
* fix more random crashes when compiled with clang

ver 0.20.8 (2017/05/19)
* output
  - osx: fix build failure due to missing "noexcept"
* playlist
  - m3u: support MIME type `audio/mpegurl`
* fix build failure with GCC 4.x

ver 0.20.7 (2017/05/15)
* database
  - simple: fix false positive directory loop detection with NFS
* enforce a reasonable minimum audio_buffer_size setting
* cap buffer_before_play at 80% to prevent deadlock
* fix random crashes when compiled with clang

ver 0.20.6 (2017/03/10)
* input
  - curl: fix headers after HTTP redirect to Shoutcast server
* decoder
  - ffmpeg: re-enable as fallback
  - mpcdec: fix crash (division by zero) after seeking
  - sidplay: make compatible with libsidplayfp < 1.8
* fix stream tags after automatic song change
* workaround for GCC 4.9.4 / libstdc++ bug (build failure)

ver 0.20.5 (2017/02/20)
* tags
  - id3: fix memory leak on corrupt ID3 tags
* decoder
  - sidplay: don't require libsidutils when building with libsidplayfp
* output
  - httpd: fix two buffer overflows in IcyMetaData length calculation
* mixer
  - alsa: fix crash bug

ver 0.20.4 (2017/02/01)
* input
  - nfs: fix freeze after reconnect
* output
  - sndio: work around a libroar C++ incompatibility
* workaround for GCC 4.9 "constexpr" bug
* fix FreeBSD build failure

ver 0.20.3 (2017/01/25)
* protocol
  - "playlistadd" creates new playlist if it does not exist, as documented
* database
  - proxy: fix error "terminate called after throwing ..."
  - proxy: make connect errors during startup non-fatal
* neighbor
  - upnp: fix premature expiry
* replay gain: don't reset ReplayGain levels when unpausing playback
* silence surround channels when converting from stereo
* use shortcuts such as "dsd64" in log messages

ver 0.20.2 (2017/01/15)
* input
  - alsa: fix crash bug
  - alsa: fix buffer overruns
* decoder
  - flac: add options "probesize" and "analyzeduration"
* resampler
  - libsamplerate: reset state after seeking
* output
  - fix static noise after changing to a different audio format
  - alsa: fix the DSD_U32 sample rate
  - alsa: fix the DSD_U32 byte order
  - alsa: support DSD_U16
  - recorder: fix error "Failed to create : No such file or directory"
* playlist
  - cue: fix skipping songs

ver 0.20.1 (2017/01/09)
* input
  - curl: fix crash bug
  - curl: fix freeze bug
* decoder
  - wavpack: fix crash bug
* storage
  - curl: new storage plugin for WebDAV (work in progress)
* mixer
  - alsa: normalize displayed volume according to human perception
* fix crash with volume_normalization enabled

ver 0.20 (2017/01/04)
* protocol
  - "commands" returns playlist commands only if playlist_directory configured
  - "search"/"find" have a "window" parameter
  - report song duration with milliseconds precision
  - "sticker find" can match sticker values
  - drop the "file:///" prefix for absolute file paths
  - add range parameter to command "plchanges" and "plchangesposid"
  - send verbose error message to client
* input
  - curl: fix memory leak
* tags
  - ape, ogg: drop support for non-standard tag "album artist"
    affected filetypes: vorbis, flac, opus & all files with ape2 tags
    (most importantly some mp3s)
  - id3: remove the "id3v1_encoding" setting; by definition, all ID3v1 tags
    are ISO-Latin-1
  - ape: support APE replay gain on remote files
  - read ID3 tags from NFS/SMB
* decoder
  - improved error logging
  - report I/O errors to clients
  - ffmpeg: support ReplayGain and MixRamp
  - ffmpeg: support stream tags
  - gme: add option "accuracy"
  - gme: provide the TRACK tag
  - gme: faster scanning
  - mad: reduce memory usage while scanning tags
  - mpcdec: read the bit rate
  - pcm: support audio/L16 (RFC 2586) and audio/x-mpd-float
  - sidplay: faster scanning
  - wavpack: large file support
  - wavpack: support DSD (WavPack 5)
  - wavpack: archive support
* playlist
  - cue: don't skip pregap
  - embcue: fix last track
  - flac: new plugin which reads the "CUESHEET" metadata block
* output
  - alsa: fix multi-channel order
  - alsa: remove option "use_mmap"
  - alsa: support DSD_U32
  - alsa: disable DoP if it fails
  - jack: reduce CPU usage
  - pulse: set channel map to WAVE-EX
  - recorder: record tags
  - recorder: allow dynamic file names
  - sndio: new output plugin
* mixer
  - null: new plugin
* resampler
  - new block "resampler" in configuration file
    replacing the old "samplerate_converter" setting
  - soxr: allow multi-threaded resampling
* player
  - reset song priority on playback
  - reduce xruns
* write database and state file atomically
* always write UTF-8 to the log file.
* remove dependency on GLib
* support libsystemd (instead of the older libsystemd-daemon)
* database
  - proxy: add TCP keepalive option
* update
  - apply .mpdignore matches to subdirectories
* switch the code base to C++14
  - GCC 4.9 or clang 3.4 (or newer) recommended

ver 0.19.21 (2016/12/13)
* decoder
  - ffmpeg: fix crash bug
* fix unit test failure after recent "setprio" change
* systemd: add user unit

ver 0.19.20 (2016/12/09)
* protocol
  - "setprio" re-enqueues old song if priority has been raised
* decoder
  - ffmpeg: ignore empty packets
  - pcm: fix corruption bug with partial frames (after short read)
  - sidplay: fix playback speed with libsidplayfp
* output
  - winmm: fix 8 bit playback
* fix gcc 7.0 -Wimplicit-fallthrough
* systemd: paranoid security settings

ver 0.19.19 (2016/08/23)
* decoder
  - ffmpeg: bug fix for FFmpeg 3.1 support
  - wildmidi: support libWildMidi 0.4
* output
  - pulse: support 32 bit, 24 bit and floating point playback
* support non-x86 NetBSD
* fix clang 3.9 warnings

ver 0.19.18 (2016/08/05)
* decoder
  - ffmpeg: fix crash with older FFmpeg versions (< 3.0)
  - ffmpeg: log detailed error message
  - ffmpeg: support FFmpeg 3.1
  - sidplay: detect libsidplay2 with pkg-config
  - sidplay: log detailed error message
  - sidplay: read the "date" tag
  - sidplay: allow building with libsidplayfp instead of libsidplay2
* output
  - shout: recognize setting "encoder" instead of "encoding"
* fix memory leak after stream failure
* fix build failure with Boost 1.61
* require gcc 4.7 or newer

ver 0.19.17 (2016/07/09)
* decoder
  - flac: fix assertion failure while seeking
  - flac: fix stream duration indicator
  - fix seek problems in several plugins
* fix spurious seek error "Failed to allocate silence buffer"
* replay gain: fix "replay_gain_handler mixer" setting
* DSD: use 0x69 as silence pattern
* fix use-after-free bug on "close" and "kill"

ver 0.19.16 (2016/06/13)
* faster seeking
* fix system include path order
* add missing DocBook file to tarball

ver 0.19.15 (2016/04/30)
* decoder
  - ffmpeg: support FFmpeg 3.0
  - ffmpeg: use as fallback instead of "mad" if no plugin matches
  - opus: support bigger OpusTags packets
* fix more build failures on non-glibc builds due to constexpr Mutex
* fix build failure due to missing include
* fix unit test on Alpha

ver 0.19.14 (2016/03/18)
* decoder
  - dsdiff: fix off-by-one buffer overflow
  - opus: limit tag size to 64 kB
* archive
  - iso9660: fix buffer overflow
* fix quadratic runtime bug in the tag pool
* fix build failures on non-glibc builds due to constexpr Mutex

ver 0.19.13 (2016/02/23)
* tags
  - aiff, riff: fix ID3 chunk padding
* decoder
  - ffmpeg: support the TAK codec
* fix disappearing duration of remote songs during playback
* initialize supplementary groups with glibc 2.19+

ver 0.19.12 (2015/12/15)
* fix assertion failure on malformed UTF-8 tag
* fix build failure on non-Linux systems
* fix LimitRTTIME in systemd unit file

ver 0.19.11 (2015/10/27)
* tags
  - ape: fix buffer overflow
* decoder
  - ffmpeg: fix crash due to wrong avio_alloc_context() call
  - gme: don't loop forever, fall back to GME's default play length
* encoder
  - flac: fix crash with 32 bit playback
* mixer
  - fix mixer lag after enabling/disabling output

ver 0.19.10 (2015/06/21)
* input
  - curl: fix deadlock on small responses
  - smbclient: fix DFF playback
* decoder
  - ffmpeg: improve seeking accuracy
  - fix stuck stream tags
* encoder
  - opus: fix bogus granulepos
* output
  - fix failure to open device right after booting
* neighbor
  - nfs: fix deadlock when connecting
* fix "single" mode breakage due to queue edits

ver 0.19.9 (2015/02/06)
* decoder
  - dsdiff, dsf: raise ID3 tag limit to 1 MB
* playlist: fix loading duplicate tag types from state file
* despotify: remove defunct plugin
* fix clock integer overflow on OS X
* fix gcc 5.0 warnings
* fix build failure with uClibc
* fix build failure on non-POSIX operating systems
* fix dependency issue on parallel Android build
* fix database/state file saving on Windows

ver 0.19.8 (2015/01/14)
* input
  - curl: fix bug after rewinding from end-of-file
  - mms: reduce delay at the beginning of playback
* decoder
  - dsdiff, dsf: allow ID3 tags larger than 4 kB
  - ffmpeg: support interleaved floating point
* fix clang 3.6 warnings
* fix build failure on NetBSD

ver 0.19.7 (2014/12/17)
* input
  - nfs: fix crash while canceling a failing file open operation
  - nfs: fix memory leak on connection failure
  - nfs: fix reconnect after mount failure
  - nfs: implement mount timeout (60 seconds)
* storage
  - nfs: implement I/O timeout (60 seconds)
* playlist
  - embcue: fix filename suffix detection
  - don't skip non-existent songs in "listplaylist"
* decoder
  - ffmpeg: fix time stamp underflow
* fix memory allocator bug on Windows

ver 0.19.6 (2014/12/08)
* decoder
  - ffmpeg: support FFmpeg 2.5
* fix build failure with musl
* android
  - update libFLAC to 1.3.1
  - update FFmpeg to 2.5

ver 0.19.5 (2014/11/26)
* input
  - nfs: fix crash on connection failure
* archive
  - zzip: fix crash after seeking
* decoder
  - dsdiff, dsf, opus: fix deadlock while seeking
  - mp4v2: remove because of incompatible license

ver 0.19.4 (2014/11/18)
* protocol
  - workaround for buggy clients that send "add /"
* decoder
  - ffmpeg: support opus
  - opus: add MIME types audio/ogg and application/ogg
* fix crash on failed filename charset conversion
* fix local socket detection from uid=0 (root)

ver 0.19.3 (2014/11/11)
* protocol
  - fix "(null)" result string to "list" when AlbumArtist is disabled
* database
  - upnp: fix breakage due to malformed URIs
* input
  - curl: another fix for redirected streams
* decoder
  - audiofile: fix crash while playing streams
  - audiofile: fix bit rate calculation
  - ffmpeg: support opus
  - opus: fix bogus duration on streams
  - opus: support chained streams
  - opus: improved error logging
* fix distorted audio with soxr resampler
* fix build failure on Mac OS X with non-Apple compilers

ver 0.19.2 (2014/11/02)
* input
  - curl: fix redirected streams
* playlist
  - don't allow empty playlist name
  - m3u: don't ignore unterminated last line
  - m3u: recognize the file suffix ".m3u8"
* decoder
  - ignore URI query string for plugin detection
  - faad: remove workaround for ancient libfaad2 ABI bug
  - ffmpeg: recognize MIME type audio/aacp
  - mad: fix negative replay gain values
* output
  - fix memory leak after filter initialization error
  - fall back to PCM if given DSD sample rate is not supported
* fix assertion failure on unsupported PCM conversion
* auto-disable plugins that require GLib when --disable-glib is used

ver 0.19.1 (2014/10/19)
* input
  - mms: fix deadlock bug
* playlist
  - extm3u: fix Extended M3U detection
  - m3u, extm3u, cue: fix truncated lines
* fix build failure on Mac OS X
* add missing file systemd/mpd.socket to tarball

ver 0.19 (2014/10/10)
* protocol
  - new commands "addtagid", "cleartagid", "listfiles", "listmounts",
    "listneighbors", "mount", "rangeid", "unmount"
  - "lsinfo" and "readcomments" allowed for remote files
  - "listneighbors" lists file servers on the local network
  - "playlistadd" supports file:///
  - "idle" with unrecognized event name fails
  - "list" on album artist falls back to the artist tag
  - "list" and "count" allow grouping
  - new "search"/"find" filter "modified-since"
  - "seek*" allows fractional position
  - close connection after syntax error
* database
  - proxy: forward "idle" events
  - proxy: forward the "update" command
  - proxy: copy "Last-Modified" from remote directories
  - simple: compress the database file using gzip
  - upnp: new plugin
  - cancel the update on shutdown
* storage
  - music_directory can point to a remote file server
  - nfs: new plugin
  - smbclient: new plugin
* playlist
  - cue: fix bogus duration of the last track
  - cue: restore CUE tracks from state file
  - soundcloud: use https instead of http
  - soundcloud: add default API key
* archive
  - read tags from songs in an archive
* input
  - alsa: new input plugin
  - curl: options "verify_peer" and "verify_host"
  - ffmpeg: update offset after seeking
  - ffmpeg: improved error messages
  - mms: non-blocking I/O
  - nfs: new input plugin
  - smbclient: new input plugin
* filter
  - volume: improved software volume dithering
* decoder:
  - vorbis, flac, opus: honor DESCRIPTION= tag in Xiph-based files as a comment to the song
  - audiofile: support scanning remote files
  - audiofile: log libaudiofile errors
  - dsdiff, dsf: report bit rate
  - dsdiff, dsf: implement seeking
  - dsf: support DSD512
  - dsf: support multi-channel files
  - dsf: fix big-endian bugs
  - dsf: fix noise at end of malformed file
  - mpg123: support ID3v2, ReplayGain and MixRamp
  - sndfile: support scanning remote files
  - sndfile: support tags "comment", "album", "track", "genre"
  - sndfile: native floating point playback
  - sndfile: optimized 16 bit playback
  - mp4v2: support playback of MP4 files.
* encoder:
  - shine: new encoder plugin
* output
  - alsa: support native DSD playback
  - alsa: rename "DSD over USB" to "DoP"
  - osx: fix hang after (un)plugging headphones
* threads:
  - the update thread runs at "idle" priority
  - the output thread runs at "real-time" priority
  - increase kernel timer slack on Linux
  - name each thread (for debugging)
* configuration
  - allow playlist directory without music directory
  - use XDG to auto-detect "music_directory" and "db_file"
* add tags "AlbumSort", "MUSICBRAINZ_RELEASETRACKID"
* disable global Latin-1 fallback for tag values
* new resampler option using libsoxr
* ARM NEON optimizations
* install systemd unit for socket activation
* Android port

ver 0.18.23 (2015/02/06)
* despotify: remove defunct plugin
* fix clock integer overflow on OS X
* fix gcc 5.0 warnings

ver 0.18.22 (2015/01/14)
* fix clang 3.6 warnings

ver 0.18.21 (2014/12/17)
* playlist
  - embcue: fix filename suffix detection
* decoder
  - ffmpeg: fix time stamp underflow

ver 0.18.20 (2014/12/08)
* decoder
  - ffmpeg: support FFmpeg 2.5
* fix build failure with musl

ver 0.18.19 (2014/11/26)
* archive
  - zzip: fix crash after seeking

ver 0.18.18 (2014/11/18)
* decoder
  - ffmpeg: support opus
* fix crash on failed filename charset conversion
* fix local socket detection from uid=0 (root)

ver 0.18.17 (2014/11/02)
* playlist
  - don't allow empty playlist name
  - m3u: recognize the file suffix ".m3u8"
* decoder
  - ignore URI query string for plugin detection
  - faad: remove workaround for ancient libfaad2 ABI bug
  - ffmpeg: recognize MIME type audio/aacp

ver 0.18.16 (2014/09/26)
* fix DSD breakage due to typo in configure.ac

ver 0.18.15 (2014/09/26)
* command
  - list: reset used size after the list has been processed
* fix MixRamp
* work around build failure on NetBSD

ver 0.18.14 (2014/09/11)
* protocol
  - fix range parser bug on certain 32 bit architectures
* decoder
  - audiofile: fix crash after seeking
  - ffmpeg: fix crash with ffmpeg/libav version 11
  - fix assertion failure after seeking

ver 0.18.13 (2014/08/31)
* protocol
  - don't change song on "seekcur" in random mode

* decoder
  - dsdiff, dsf: fix endless loop on malformed file
  - ffmpeg: support ffmpeg/libav version 11
  - gme: fix song duration
* output
  - alsa: fix endless loop at end of file in dsd_usb mode
* fix state file saver
* fix build failure on Darwin

ver 0.18.12 (2014/07/30)
* database
  - proxy: fix build failure with libmpdclient 2.2
  - proxy: fix add/search and other commands with libmpdclient < 2.9
* decoder
  - audiofile: improve responsiveness
  - audiofile: fix WAV stream playback
  - dsdiff, dsf: fix stream playback
  - dsdiff: fix metadata parser bug (uninitialized variables)
  - faad: estimate song duration for remote files
  - sndfile: improve responsiveness
* randomize next song when enabling "random" mode while not playing
* randomize next song when adding to single-song queue

ver 0.18.11 (2014/05/12)
* decoder
  - opus: fix missing song length on high-latency files
* fix race condition when using GLib event loop (non-Linux)

ver 0.18.10 (2014/04/10)
* decoder
  - ffmpeg: fix seeking bug
  - ffmpeg: handle unknown stream start time
  - gme: fix memory leak
  - sndfile: work around libsndfile bug on partial read
* don't interrupt playback when current song gets deleted

ver 0.18.9 (2014/03/02)
* protocol
  - "findadd" requires the "add" permission
* output
  - alsa: improved workaround for noise after manual song change
* decoder
  - vorbis: fix linker failure when libvorbis/libogg are static
* encoder
  - vorbis: fix another linker failure
* output
  - pipe: fix hanging child process due to blocked signals
* fix build failure due to missing signal.h include

ver 0.18.8 (2014/02/07)
* decoder
  - ffmpeg: support libav v10_alpha1
* encoder
  - vorbis: fix linker failure
* output
  - roar: documentation
* more robust Icy-Metadata parser
* fix Solaris build failure

ver 0.18.7 (2014/01/13)
* playlist
  - pls: fix crash after parser error
  - soundcloud: fix build failure with libyajl 2.0.1
* decoder
  - faad: fix memory leak
  - mpcdec: reject libmpcdec SV7 in configure script
* daemon: don't initialize supplementary groups when already running
  as the configured user

ver 0.18.6 (2013/12/24)
* input
  - cdio_paranoia: support libcdio-paranoia 0.90
* tags
  - riff: recognize upper-case "ID3" chunk name
* decoder
  - ffmpeg: use relative timestamps
* output
  - openal: fix build failure on Mac OS X
  - osx: fix build failure
* mixer
  - alsa: fix build failure with uClibc
* fix replay gain during cross-fade
* accept files without metadata

ver 0.18.5 (2013/11/23)
* configuration
  - fix crash when db_file is configured without music_directory
  - fix crash on "stats" without db_file/music_directory
* database
  - proxy: auto-reload statistics
  - proxy: provide "db_update" in "stats" response
* input
  - curl: work around stream resume bug (fixed in libcurl 7.32.0)
* decoder
  - fluidsynth: auto-detect by default
* clip 24 bit data from libsamplerate
* fix ia64, mipsel and other little-endian architectures
* fix build failures due to missing includes
* fix build failure with static libmpdclient

ver 0.18.4 (2013/11/13)
* decoder
  - dsdiff: fix byte order bug
* fix build failures due to missing includes
* libc++ compatibility

ver 0.18.3 (2013/11/08)
* fix stuck MPD after song change (0.18.2 regression)

ver 0.18.2 (2013/11/07)
* protocol:
  - "close" flushes the output buffer
* input:
  - cdio_paranoia: add setting "default_byte_order"
  - curl: fix bug with redirected streams
* playlist:
  - pls: fix reversed song order
* decoder:
  - audiofile: require libaudiofile 0.3 due to API breakage
  - dsf: enable DSD128
* enable buffering when starting playback (regression fix)
* fix build failures due to missing includes
* fix big-endian support

ver 0.18.1 (2013/11/04)
* protocol:
  - always ignore whitespace at the end of the line
* networking:
  - log UNIX domain path names instead of "localhost"
  - open listener sockets in the order they were configured
  - don't abort if IPv6 is not available
* output:
  - alsa: avoid endless loop in Raspberry Pi workaround
* filter:
  - autoconvert: fix "volume_normalization" with mp3 files
* add missing files to source tarball

ver 0.18 (2013/10/31)
* configuration:
  - allow tilde paths for socket
  - default filesystem charset is UTF-8 instead of ISO-8859-1
  - increase default buffer size to 4 MB
* protocol:
  - new command "readcomments" lists arbitrary file tags
  - new command "toggleoutput"
  - "find"/"search" with "any" does not match file name
  - "search" and "find" with base URI (keyword "base")
  - search for album artist falls back to the artist tag
  - re-add the "volume" command
* input:
  - curl: enable https
  - soup: plugin removed
* playlist:
  - lastfm: remove defunct Last.fm support
* decoder:
  - adplug: new decoder plugin using libadplug
  - dsf: don't play junk at the end of the "data" chunk
  - ffmpeg: drop support for pre-0.8 ffmpeg
  - flac: require libFLAC 1.2 or newer
  - flac: support FLAC files inside archives
  - opus: new decoder plugin for the Opus codec
  - vorbis: skip 16 bit quantisation, provide float samples
  - mikmod: add "loop" configuration parameter
  - modplug: add "loop_count" configuration parameter
  - mp4ff: obsolete plugin removed
* encoder:
  - opus: new encoder plugin for the Opus codec
  - vorbis: accept floating point input samples
* output:
  - new option "tags" may be used to disable sending tags to output
  - alsa: workaround for noise after manual song change
  - ffado: remove broken plugin
  - httpd: support HEAD requests
  - mvp: remove obsolete plugin
  - osx: disabled by default because it's unmaintained and unsupported
* improved decoder/output error reporting
* eliminate timer wakeup on idle MPD
* fix unresponsive MPD while waiting for stream
* port of the source code to C++11

ver 0.17.6 (2013/10/14)
* mixer:
  - alsa: fix busy loop when USB sound device gets unplugged
* decoder:
  - modplug: fix build with Debian package 1:0.8.8.4-4
* stored playlists:
  - fix loading playlists with references to local files
  - obey filesystem_charset for URLs

ver 0.17.5 (2013/08/04)
* protocol:
  - fix "playlistadd" with URI
  - fix "move" relative to current when there is no current song
* decoder:
  - ffmpeg: support "application/flv"
  - mikmod: adapt to libmikmod 3.2
* configure.ac:
  - detect system "ar"

ver 0.17.4 (2013/04/08)
* protocol:
  - allow to omit END in ranges (START:END)
  - don't emit IDLE_PLAYER before audio format is known
* decoder:
  - ffmpeg: support float planar audio (ffmpeg 1.1)
  - ffmpeg: fix AVFrame allocation
* player:
  - implement missing "idle" events on output errors
* clock: fix build failure

ver 0.17.3 (2013/01/06)
* output:
  - osx: fix pops during playback
  - recorder: fix I/O error check
  - shout: fix memory leak in error handler
  - recorder, shout: support Ogg packets that span more than one page
* decoder:
  - ffmpeg: ignore negative time stamps
  - ffmpeg: support planar audio
* playlist:
  - cue: fix memory leak
  - cue: fix CUE files with only one track

ver 0.17.2 (2012/09/30)
* protocol:
  - fix crash in local file check
* decoder:
  - fluidsynth: remove throttle (requires libfluidsynth 1.1)
  - fluidsynth: stop playback at end of file
  - fluidsynth: check MIDI file format while scanning
  - fluidsynth: add sample rate setting
  - wavpack: support all APEv2 tags
* output:
  - httpd: use monotonic clock, avoid hiccups after system clock adjustment
  - httpd: fix throttling bug after resuming playback
* playlist:
  - cue: map "PERFORMER" to "artist" or "album artist"
* mapper: fix non-UTF8 music directory name
* mapper: fix potential crash in file permission check
* playlist: fix use-after-free bug
* playlist: fix memory leak
* state_file: save song priorities
* player: disable cross-fading in "single" mode
* update: fix unsafe readlink() usage
* configure.ac:
  - don't auto-detect the vorbis encoder when Tremor is enabled

ver 0.17.1 (2012/07/31)
* protocol:
  - require appropriate permissions for searchadd{,pl}
* tags:
  - aiff: support the AIFC format
  - ape: check for ID3 if no usable APE tag was found
* playlist:
  - cue: support file types "MP3", "AIFF"
* output:
  - fix noisy playback with conversion and software volume

ver 0.17 (2012/06/27)
* protocol:
  - support client-to-client communication
  - "update" and "rescan" need only "CONTROL" permission
  - new command "seekcur" for simpler seeking within current song
  - new command "config" dumps location of music directory
  - add range parameter to command "load"
  - print extra "playlist" object for embedded CUE sheets
  - new commands "searchadd", "searchaddpl"
* input:
  - cdio_paranoia: new input plugin to play audio CDs
  - curl: enable CURLOPT_NETRC
  - curl: non-blocking I/O
  - soup: new input plugin based on libsoup
* tags:
  - RVA2: support separate album/track replay gain
* decoder:
  - mpg123: implement seeking
  - ffmpeg: drop support for pre-0.5 ffmpeg
  - ffmpeg: support WebM
  - oggflac: delete this obsolete plugin
  - dsdiff: new decoder plugin
* output:
  - alsa: support DSD-over-USB (dCS suggested standard)
  - httpd: support for streaming to a DLNA client
  - openal: improve buffer cancellation
  - osx: allow user to specify other audio devices
  - osx: implement 32 bit playback
  - shout: add possibility to set url
  - roar: new output plugin for RoarAudio
  - winmm: fail if wrong device specified instead of using default device
* mixer:
  - alsa: listen for external volume changes
* playlist:
  - allow references to songs outside the music directory
  - new CUE parser, without libcue
  - soundcloud: new plugin for accessing soundcloud.com
* state_file: add option "restore_paused"
* cue: show CUE track numbers
* allow port specification in "bind_to_address" settings
* support floating point samples
* systemd socket activation
* improve --version output
* WIN32: fix renaming of stored playlists with non-ASCII names


ver 0.16.8 (2012/04/04)
* fix for libsamplerate assertion failure
* decoder:
  - vorbis (and others): fix seeking at startup
  - ffmpeg: read the "year" tag
* encoder:
  - vorbis: generate end-of-stream packet before tag
  - vorbis: generate end-of-stream packet when playback ends
* output:
  - jack: check for connection failure before starting playback
  - jack: workaround for libjack1 crash bug
  - osx: fix stuttering due to buffering bug
* fix endless loop in text file reader
* update: skip symlinks in path that is to be updated


ver 0.16.7 (2012/02/04)
* input:
  - ffmpeg: support libavformat 0.7
* decoder:
  - ffmpeg: support libavformat 0.8, libavcodec 0.9
  - ffmpeg: support all MPD tags
* output:
  - httpd: fix excessive buffering
  - openal: force 16 bit playback, as 8 bit doesn't work
  - osx: remove sleep call from render callback
  - osx: clear render buffer when there's not enough data
* fix moving after current song


ver 0.16.6 (2011/12/01)
* decoder:
  - fix assertion failure when resuming streams
  - ffmpeg: work around bogus channel count
* encoder:
  - flac, null, wave: fix buffer corruption bug
  - wave: support packed 24 bit samples
* mapper: fix the bogus "not a directory" error message
* mapper: check "x" and "r" permissions on music directory
* log: print reason for failure
* event_pipe: fix WIN32 regression
* define WINVER in ./configure
* WIN32: autodetect filesystem encoding


ver 0.16.5 (2011/10/09)
* configure.ac
  - disable assertions in the non-debugging build
  - show solaris plugin result correctly
  - add option --enable-solaris-output
* pcm_format: fix 32-to-24 bit conversion (the "silence" bug)
* input:
  - rewind: reduce heap usage
* decoder:
  - ffmpeg: higher precision timestamps
  - ffmpeg: don't require key frame for seeking
  - fix CUE track seeking
* output:
  - openal: auto-fallback to mono if channel count is unsupported
* player:
  - make seeking to CUE track more reliable
  - the "seek" command works when MPD is stopped
  - restore song position from state file (bug fix)
  - fix crash that sometimes occurred when audio device fails on startup
  - fix absolute path support in playlists
* WIN32: close sockets properly
* install systemd service file if systemd is available


ver 0.16.4 (2011/09/01)
* don't abort configure when avahi is not found
* auto-detect libmad without pkg-config
* fix memory leaks
* don't resume playback when seeking to another song while paused
* apply follow_inside_symlinks to absolute symlinks
* fix playback discontinuation after seeking
* input:
  - curl: limit the receive buffer size
  - curl: implement a hard-coded timeout of 10 seconds
* decoder:
  - ffmpeg: workaround for semantic API change in recent ffmpeg versions
  - flac: validate the sample rate when scanning the tag
  - wavpack: obey all decoder commands, stop at CUE track border
* encoder:
  - vorbis: don't send end-of-stream on flush
* output:
  - alsa: fix SIGFPE when alsa announces a period size of 0
  - httpd: don't warn on client disconnect
  - osx: don't drain the buffer when closing
  - pulse: fix deadlock when resuming the stream
  - pulse: fix deadlock when the stream was suspended


ver 0.16.3 (2011/06/04)
* fix assertion failure in audio format mask parser
* fix NULL pointer dereference in playlist parser
* fix playlist files in base music directory
* database: allow directories with just playlists
* decoder:
  - ffmpeg: support libavcodec 0.7


ver 0.16.2 (2011/03/18)
* configure.ac:
  - fix bashism in tremor test
* decoder:
  - tremor: fix configure test
  - gme: detect end of song
* encoder:
  - vorbis: reset the Ogg stream after flush
* output:
  - httpd: fix uninitialized variable
  - httpd: include sys/socket.h
  - oss: AFMT_S24_PACKED is little-endian
  - oss: disable 24 bit playback on FreeBSD


ver 0.16.1 (2011/01/09)
* audio_check: fix parameter in prototype
* add void casts to suppress "result unused" warnings (clang)
* input:
  - ffado: disable by default
* decoder:
  - mad: work around build failure on Solaris
  - resolve modplug vs. libsndfile cflags/headers conflict
* output:
  - solaris: add missing parameter to open_cloexec() cal
  - osx: fix up audio format first, then apply it to device
* player_thread: discard empty chunks while cross-fading
* player_thread: fix assertion failure due to early seek
* output_thread: fix double lock


ver 0.16 (2010/12/11)
* protocol:
  - send song modification time to client
  - added "update" idle event
  - removed the deprecated "volume" command
  - added the "findadd" command
  - range support for "delete"
  - "previous" really plays the previous song
  - "addid" with negative position is deprecated
  - "load" supports remote playlists (extm3u, pls, asx, xspf, lastfm://)
  - allow changing replay gain mode on-the-fly
  - omitting the range end is possible
  - "update" checks if the path is malformed
* archive:
  - iso: renamed plugin to "iso9660"
  - zip: renamed plugin to "zzip"
* input:
  - lastfm: obsolete plugin removed
  - ffmpeg: new input plugin using libavformat's "avio" library
* tags:
  - added tags "ArtistSort", "AlbumArtistSort"
  - id3: revised "performer" tag support
  - id3: support multiple values
  - ape: MusicBrainz tags
  - ape: support multiple values
* decoders:
  - don't try a plugin twice (MIME type & suffix)
  - don't fall back to "mad" unless no plugin matches
  - ffmpeg: support multiple tags
  - ffmpeg: convert metadata to generic format
  - ffmpeg: implement the libavutil log callback
  - sndfile: new decoder plugin based on libsndfile
  - flac: moved CUE sheet support to a playlist plugin
  - flac: support streams without STREAMINFO block
  - mikmod: sample rate is configurable
  - mpg123: new decoder plugin based on libmpg123
  - sidplay: support sub-tunes
  - sidplay: implemented songlength database
  - sidplay: support seeking
  - sidplay: play monaural SID tunes in mono
  - sidplay: play mus, str, prg, x00 files
  - wavpack: activate 32 bit support
  - wavpack: allow more than 2 channels
  - mp4ff: rename plugin "mp4" to "mp4ff"
* encoders:
  - twolame: new encoder plugin based on libtwolame
  - flac: new encoder plugin based on libFLAC
  - wave: new encoder plugin for PCM WAV format
* output:
  - recorder: new output plugin for recording radio streams
  - alsa: don't recover on CANCEL
  - alsa: fill period buffer with silence before draining
  - openal: new output plugin
  - pulse: announce "media.role=music"
  - pulse: renamed context to "Music Player Daemon"
  - pulse: connect to server on MPD startup, implement pause
  - jack: require libjack 0.100
  - jack: don't disconnect during pause
  - jack: connect to server on MPD startup
  - jack: added options "client_name", "server_name"
  - jack: clear ring buffers before activating
  - jack: renamed option "ports" to "destination_ports"
  - jack: support more than two audio channels
  - httpd: bind port when output is enabled
  - httpd: added name/genre/website configuration
  - httpd: implement "pause"
  - httpd: bind_to_address support (including IPv6)
  - oss: 24 bit support via OSS4
  - win32: new output plugin for Windows Wave
  - shout, httpd: more responsive to control commands
  - wildcards allowed in audio_format configuration
  - consistently lock audio output objects
* player:
  - drain audio outputs at the end of the playlist
* mixers:
  - removed support for legacy mixer configuration
  - reimplemented software volume as mixer+filter plugin
  - per-device software/hardware mixer setting
* commands:
  - added new "status" line with more precise "elapsed time"
* update:
  - automatically update the database with Linux inotify
  - support .mpdignore files in the music directory
  - sort songs by album name first, then disc/track number
  - rescan after metadata_to_use change
* normalize: upgraded to AudioCompress 2.0
  - automatically convert to 16 bit samples
* replay gain:
  - reimplemented as a filter plugin
  - fall back to track gain if album gain is unavailable
  - optionally use hardware mixer to apply replay gain
  - added mode "auto"
  - parse replay gain from APE tags
* log unused/unknown block parameters
* removed the deprecated "error_file" option
* save state when stopped
* renamed option "--stdout" to "--stderr"
* removed options --create-db and --no-create-db
* state_file: save only if something has changed
* database: eliminated maximum line length
* log: redirect stdout/stderr to /dev/null if syslog is used
* set the close-on-exec flag on all file descriptors
* pcm_volume, pcm_mix: implemented 32 bit support
* support packed 24 bit samples
* CUE sheet support
* support for MixRamp tags
* obey $(sysconfdir) for default mpd.conf location
* build with large file support by default
* added test suite ("make check")
* require GLib 2.12
* added libwrap support
* make single mode 'sticky'


ver 0.15.17 (2011/??/??)
* encoder:
  - vorbis: reset the Ogg stream after flush
* decoders:
  - vorbis: fix tremor support


ver 0.15.16 (2011/03/13)
* output:
  - ao: initialize the ao_sample_format struct
  - jack: fix crash with mono playback
* encoders:
  - lame: explicitly configure the output sample rate
* update: log all file permission problems


ver 0.15.15 (2010/11/08)
* input:
  - rewind: fix assertion failure
* output:
  - shout: artist comes first in stream title


ver 0.15.14 (2010/11/06)
* player_thread: fix assertion failure due to wrong music pipe on seek
* output_thread: fix assertion failure due to race condition in OPEN
* input:
  - rewind: fix double free bug
* decoders:
  - mp4ff, ffmpeg: add extension ".m4b" (audio book)


ver 0.15.13 (2010/10/10)
* output_thread: fix race condition after CANCEL command
* output:
  - httpd: fix random data in stream title
  - httpd: MIME type audio/ogg for Ogg Vorbis
* input:
  - rewind: update MIME not only once
  - rewind: enable for MMS


ver 0.15.12 (2010/07/20)
* input:
  - curl: remove assertion after curl_multi_fdset()
* tags:
  - rva2: set "gain", not "peak"
* decoders:
  - wildmidi: support version 0.2.3


ver 0.15.11 (2010/06/14)
* tags:
  - ape: support album artist
* decoders:
  - mp4ff: support tags "album artist", "albumartist", "band"
  - mikmod: fix memory leak
  - vorbis: handle uri==NULL
  - ffmpeg: fix memory leak
  - ffmpeg: free AVFormatContext on error
  - ffmpeg: read more metadata
  - ffmpeg: fix libavformat 0.6 by using av_open_input_stream()
* playlist: emit IDLE_OPTIONS when resetting single mode
* listen: make get_remote_uid() work on BSD


ver 0.15.10 (2010/05/30)
* input:
  - mms: fix memory leak in error handler
  - mms: initialize the "eof" attribute
* decoders:
  - mad: properly calculate ID3 size without libid3tag


ver 0.15.9 (2010/03/21)
* decoders:
  - mad: fix crash when seeking at end of song
  - mpcdec: fix negative shift on fixed-point samples
  - mpcdec: fix replay gain formula with v8
* playlist: fix single+repeat in random mode
* player: postpone song tags during cross-fade


ver 0.15.8 (2010/01/17)
* input:
  - curl: allow rewinding with Icy-Metadata
* decoders:
  - ffmpeg, flac, vorbis: added more flac/vorbis MIME types
  - ffmpeg: enabled libavformat's file name extension detection
* dbUtils: return empty tag value only if no value was found
* decoder_thread: fix CUE track playback
* queue: don't repeat current song in consume mode


ver 0.15.7 (2009/12/27)
* archive:
  - close archive when stream is closed
  - iso, zip: fixed memory leak in destructor
* input:
  - file: don't fall back to parent directory
  - archive: fixed memory leak in error handler
* tags:
  - id3: fix ID3v1 charset conversion
* decoders:
  - eliminate jitter after seek failure
  - ffmpeg: don't try to force stereo
  - wavpack: allow fine-grained seeking
* mixer: explicitly close all mixers on shutdown
* mapper: fix memory leak when playlist_directory is not set
* mapper: apply filesystem_charset to playlists
* command: verify playlist name in the "rm" command
* database: return multiple tag values per song


ver 0.15.6 (2009/11/18)
* input:
  - lastfm: fixed variable name in GLib<2.16 code path
  - input/mms: require libmms 0.4
* archive:
  - zzip: require libzzip 0.13
* tags:
  - id3: allow 4 MB RIFF/AIFF tags
* decoders:
  - ffmpeg: convert metadata
  - ffmpeg: align the output buffer
  - oggflac: rewind stream after FLAC detection
  - flac: fixed CUE seeking range check
  - flac: fixed NULL pointer dereference in CUE code
* output_thread: check again if output is open on PAUSE
* update: delete ignored symlinks from database
* database: increased maximum line length to 32 kB
* sticker: added fallback for sqlite3_prepare_v2()


ver 0.15.5 (2009/10/18)
* input:
  - curl: don't abort if a packet has only metadata
  - curl: fixed endless loop during buffering
* tags:
  - riff, aiff: fixed "limited range" gcc warning
* decoders:
  - flac: fixed two memory leaks in the CUE tag loader
* decoder_thread: change the fallback decoder name to "mad"
* output_thread: check again if output is open on CANCEL
* update: fixed memory leak during container scan


ver 0.15.4 (2009/10/03)
* decoders:
  - vorbis: revert "faster tag scanning with ov_test_callback()"
  - faad: skip assertion failure on large ID3 tags
  - ffmpeg: use the "artist" tag if "author" is not present
* output:
  - osx: fix the OS X 10.6 build


ver 0.15.3 (2009/08/29)
* decoders:
  - vorbis: faster tag scanning with ov_test_callback()
* output:
  - fix stuttering due to uninitialized variable
* update: don't re-read unchanged container files


ver 0.15.2 (2009/08/15)
* tags:
  - ape: check the tag size (fixes integer underflow)
  - ape: added protection against large memory allocations
* decoders:
  - mad: skip ID3 frames when libid3tag is disabled
  - flac: parse all replaygain tags
  - flac: don't allocate cuesheet twice (memleak)
* output:
  - shout: fixed stuck pause bug
  - shout: minimize the unpause latency
* update: free empty path string (memleak)
* update: free temporary string in container scan (memleak)
* directory: free empty directories after removing them (memleak)


ver 0.15.1 (2009/07/15)
* decoders:
  - flac: fix assertion failure in tag_free() call
* output:
  - httpd: include sys/types.h (fixes Mac OS X)
* commands:
  - don't resume playback when stopping during pause
* database: fixed NULL pointer dereference after charset change
* log: fix double free() bug during shutdown


ver 0.15 (2009/06/23)
* input:
  - parse Icy-Metadata
  - added support for the MMS protocol
  - hide HTTP password in playlist
  - lastfm: new input plugin for last.fm radio (experimental and incomplete!)
  - curl: moved proxy settings to "input" block
* tags:
  - support the "album artist" tag
  - support MusicBrainz tags
  - parse RVA2 tags in mp3 files
  - parse ID3 tags in AIFF/RIFF/WAV files
  - ffmpeg: support new metadata API
  - ffmpeg: added support for the tags comment, genre, year
* decoders:
  - audiofile: streaming support added
  - audiofile: added 24 bit support
  - modplug: another MOD plugin, based on libmodplug
  - mikmod disabled by default, due to severe security issues in libmikmod
  - sidplay: new decoder plugin for C64 SID (using libsidplay2)
  - fluidsynth: new decoder plugin for MIDI files (using libfluidsynth,
    experimental due to shortcomings in libfluidsynth)
  - wildmidi: another decoder plugin for MIDI files (using libwildmidi)
  - flac: parse stream tags
  - mpcdec: support the new libmpcdec SV8 API
  - added configuration option to disable decoder plugins
  - flac: support embedded cuesheets
  - ffmpeg: updated list of supported formats
* audio outputs:
  - added option to disable audio outputs by default
  - wait 10 seconds before reopening after play failure
  - shout: enlarged buffer size to 32 kB
  - null: allow disabling synchronization
  - mvp: fall back to stereo
  - mvp: fall back to 16 bit audio samples
  - mvp: check for reopen errors
  - mvp: fixed default device detection
  - pipe: new audio output plugin which runs a command
  - alsa: better period_time default value for high sample rates
  - solaris: new audio output plugin for Solaris /dev/audio
  - httpd: new audio output plugin for web based streaming, similar to icecast
     but built in.
* commands:
  - "playlistinfo" and "move" supports a range now
  - added "sticker database", command "sticker", which allows clients
     to implement features like "song rating"
  - added "consume" command which removes a song after play
  - added "single" command, if activated, stops playback after current song or
     repeats the song if "repeat" is active.
* mixers:
  - rewritten mixer code to support multiple mixers
  - new pulseaudio mixer
  - alsa: new mixer_index option supports choosing between multiple
    identically-named controls on a device.
* Add audio archive extraction support:
  - bzip2
  - iso9660
  - zip
* the option "error_file" was removed, all messages are logged into
   "log_file"
* support logging to syslog
* fall back to XDG music directory if no music_directory is configured
* failure to read the state file is non-fatal
* --create-db starts the MPD daemon instead of exiting
* playlist_directory and music_directory are optional
* playlist: recalculate the queued song after random is toggled
* playlist: don't unpause on delete
* pause when all audio outputs fail to play
* daemon: ignore "user" setting if already running as that user
* listen: fix broken client IP addresses in log
* listen: bind failure on secondary address is non-fatal
* 24/32 bit audio support
* print available protocols in --version
* fill buffer after seeking
* choose the fallback resampler at runtime
* steps taken towards win32 compatibility
* require glib 2.6 or greater
* built-in documentation using doxygen and docbook


ver 0.14.2 (2009/02/13)
* configure.ac:
  - define HAVE_FFMPEG after all checks
* decoders:
  - ffmpeg: added support for the tags comment, genre, year
  - ffmpeg: don't warn of empty packet output
  - ffmpeg: check if the time stamp is valid
  - ffmpeg: fixed seek integer overflow
  - ffmpeg: enable WAV streaming
  - ffmpeg: added TTA support
  - wavpack: pass NULL if the .wvc file fails to open
  - mikmod: call MikMod_Exit() only in the finish() method
  - aac: fix stream metadata
* audio outputs:
  - jack: allocate ring buffers before connecting
  - jack: clear "shutdown" flag on reconnect
  - jack: reduced sleep time to 1ms
  - shout: fixed memory leak in the mp3 encoder
  - shout: switch to blocking mode
  - shout: use libshout's synchronization
  - shout: don't postpone metadata
  - shout: clear buffer before calling the encoder
* mapper: remove trailing slashes from music_directory
* player: set player error when output device fails
* update: recursively purge deleted directories
* update: free deleted subdirectories

ver 0.14.1 (2009/01/17)
* decoders:
  - mp4: support the writer/composer tag
  - id3: strip leading and trailing whitespace from ID3 tags
  - oggvorbis: fix tremor support
  - oggvorbis: disable seeking on remote files
* audio outputs:
  - jack: allocate default port names (fixes a crash)
* update:
  - refresh stats after update
  - save the database even if it is empty
* input_curl:
  - use select() to eliminate busy loop during connect
  - honour http_proxy_* config directives
  - fix assertion failure on "connection refused"
  - fix assertion failure with empty HTTP responses
* corrected the sample calculation in the fallback resampler
* log: automatically append newline
* fix setenv() conflict on Solaris
* configure.ac: check for pkg-config before using it
* fix minor memory leak in decoder_tag()
* fix cross-fading bug: it used to play some chunks of the new song twice
* playlist
  - fix assertion failure during playlist load
  - implement Fisher-Yates shuffle properly
  - safely search the playlist for deleted song
* use custom PRNG for volume dithering (speedup)
* detect libid3tag without pkg-config

ver 0.14 (2008/12/25)
* audio outputs:
  - wait 10 seconds before reopening a failed device
  - fifo: new plugin
  - null: new plugin
  - shout: block while trying to connect instead of failing
  - shout: new timeout parameter
  - shout: support mp3 encoding and the shoutcast protocol
  - shout: send silence during pause, so clients don't get disconnected
* decoders:
  - ffmpeg: new plugin
  - wavpack: new plugin
  - aac: stream support added
  - mod: disabled by default due to critical bugs in all libmikmod versions
* commands:
  - "addid" takes optional second argument to specify position
  - "idle" notifies the client when a notable change occurs
* Zeroconf support using Bonjour
* New zeroconf_enabled option so that Zeroconf support can be disabled
* Stop the player/decode processes when not playing to allow the CPU to sleep
* Fix a bug where closing an ALSA dmix device could cause MPD to hang
* Support for reading ReplayGain from LAME tags on MP3s
* MPD is now threaded, which greatly improves performance and stability
* memory usage reduced by merging duplicate tags in the database
* support connecting via unix domain socket
* allow authenticated local users to add any local file to the playlist
* 24 bit audio support
* optimized PCM conversions and dithering
* much code has been replaced by using GLib
* the HTTP client has been replaced with libcurl
* symbolic links in the music directory can be disabled; the default
  is to ignore symlinks pointing outside the music directory

ver 0.13.0 (2007/5/28)
* New JACK audio output
* Support for "file" as an alternative to "filename" in search, find, and list
* FLAC 1.1.3 API support
* New playlistadd command for adding to stored playlists
* New playlistclear command for clearing stored playlists
* Fix a bug where "find any" and "list <type> any" wouldn't return any results
* Make "list any" return an error instead of no results and an OK
* New gapless_mp3_playback option to disable gapless MP3 playback
* Support for seeking HTTP streams
* Zeroconf support using Avahi
* libsamplerate support for high quality audio resampling
* ID3v2 "Original Artist/Performer" tag support
* New playlistsearch command for searching the playlist (similar to "search")
* New playlistfind command for finding songs in the playlist (similar to "find")
* libmikmod 3.2.0 beta support
* New tagtypes command for retrieving a list of available tag types
* Fix a bug where no ACK was returned if loading a playlist failed
* Fix a bug where db_update in stats would be 0 after initial database creation
* New count command for getting stats on found songs (similar to "find")
* New playlistmove command for moving songs in stored playlists
* New playlistdelete command for deleting songs from stored playlists
* New rename command for renaming stored playlists
* Increased default buffer_before_play from 0% to 10% to prevent skipping
* Lots of bug fixes, cleaned up code, and performance improvements

ver 0.12.2 (2007/3/20)
* Fix a bug where clients could cause MPD to segfault

ver 0.12.1 (2006/10/10)
* Fix segfault when scanning an MP3 that has a Xing tag with 0 frames
* Fix segfault when there's no audio output specified and one can't be detected
* Fix handling of escaping in quotes
* Allow a quality of -1 to be specified for shout outputs
* A few minor cleanups

ver 0.12.0 (2006/9/22)
* New audio output code which supports:
  * A plugin-like architecture
  * Non-libao ("native") outputs:
    * ALSA
    * OSS
    * OS X
    * Media MVP
    * PulseAudio
    * Shout (Icecast or Shoutcast)
  * Playing through multiple outputs at once
  * Enabling/disabling outputs while MPD is running
  * Saving output state (enabled/disabled) to the state_file
* OggFLAC support
* Musepack support
* Gapless MP3 playback
* MP3 ReplayGain support (using ID3v2 tags only)
* Support for MP2 files if MP3 support is enabled
* Composer, Performer, Comment, and Disc metadata support
* New outputs command for listing available audio outputs
* New enableoutput and disableoutput commands for enabling/disabling outputs
* New plchangesposid command for a stripped down version of plchanges
* New addid command for adding to the playlist and returning a song ID
* New commands and notcommands commands for checking available commands
* Can now specify any supported metadata type or "any" in search, find, and list
* New volume_normalization parameter for enabling Audio Compress normalization
* New metadata_to_use parameter for choosing supported metadata types
* New pid_file parameter for saving the MPD process ID to the specified file
* The db_file parameter is now required
* The port parameter is now optional (defaults to 6600)
* Can specify bind_to_address multiple times
* New --kill argument for killing MPD if pid_file is specified
* Removed --update-db argument (use the update function in your client instead)
* New mpdconf.example
* New mpd.conf man page 
* Removed bundled libmad and libid3tag
* Lots of bug fixes, cleaned up code, and performance improvements

ver 0.11.5 (2004/11/1)
1) New id3v1_encoding config option to configure the id3v1 tag encoding (patch
from dottedmag)
2) Strip '\r' from m3u playlists (thank you windows)
3) Use random() instead of rand() for playlist randomizing
4) Fix a bug trying skipping some commented lines in m3u playlist files
5) Fix a bug when fetching metadata from streams that may cause certain
weirdnesses
6) Fix a bug where replaygain preamp was used on files w/o replaygain tags
7) Fix a busy loop when trying to prebuffer a nonexistant or missing stream
8) Fix a bug in forgetting to remove leading ' ' in content-type for http
streams
9) Check for ice-name in http headers
10) Be sure the strip all '\n' chars in tags
11) Set $HOME env variable when setuid'ing, this should fix the /root/.mcop
errors triggered by arts/libao

ver 0.11.4 (2004/7/26)
1) Fixed a segfault when decoding mp3's with corrupt id3v2 tags
2) Fixed a memory leak when encountering id3v2 tags in mp3 decoder

ver 0.11.3 (2004/7/21)
1) Add support for http authentication for streams
2) Added replaygain pre-amp support
3) Better error handling for fread() in inputStream_file
4) Fixed a bug so that when a freeAllInterfaces is called, it sets
max_interface_connections to 0.  This prevents potential segfaults and other
nastiness for forked processes, like the player and update-er (do to
interfacePrintWithFD()).
5) Allow blockingWrite() to handle errors more gracefully (for example, if the
disc is full, and thus the write() fails or can't be completed, we just skip
this write() and continue, instead of getting stuck in an infinite loop until
the write() becomes successful)
6) Updated mpdconf.example from sbh/avuton
7) If "user" is specified, then convert ~ in paths to the user's home path
specified by "user" config paramter (not the actual current user running mpd).

ver 0.11.2 (2004/7/5) 
1) Work around in computing total time for mp3's whose first valid mpeg frame is
not layer III
2) Fix mp3 and mp4 decoders when seeking past the end of the file
3) Fix replaygain for flac and vorbis
4) Fix memory leaks in flac decoder (from normalperson)
5) Fix Several other bugs in playlist.c and directory.c (from normalperson)

ver 0.11.1 (2004/6/24)
1) Fix a bug that caused "popping" at the beginning of mp3's
2) Fix playlistid command
3) Fix move commands so they don't mess up the song id's
4) Added support for HTTP Proxy
5) Detect and skip recursive links in the music directory
6) Fix addPathToDB() so updating on a specific path doesn't exist correctly adds
the parent directories to the DB

ver 0.11.0 (2004/6/18)
1) Support for playing mp3 and Ogg Vorbis streams
2) Non-blocking Update
3) Replaygain support for Ogg Vorbis and FLAC (by Eric Moore aka AliasMrJones)
4) audio_output_format option that allows for all audio output to be converted
to a format compatible with any sound card
5) Own routines for to always support UTF-8 <-> ISO-8859-1 conversion
6) Added "Id" and "Pos" metadata for songs in playlist
7) Added commands: plchanges, currentsong, playid, seekid, playlistid, moveid,
swapid, deleteid
8) UTF-8 validation of all tags
9) Update specific files/directories (for fast, incremental updating)
10) Added ACK error codes
11) Mod file support
12) Added command_list_ok_begin
13) Play after stop resumes from last position in the playlist
14) Play while pause resumes playback
15) Better signal handling by mackstann
16) Cleanup decoder interface (now called InputPlugins)
17) --create-db no long starts the daemon
18) --no-daemon outputs to log files
19) --stdout sends output to stdout/stderr
20) Default port is now 6600
21) Lots of other cleanups and Bugfixes

ver 0.10.4 (2004/5/26)
1) Fix configure problems on OpenBSD with langinfo and iconv
2) Fix an infinte loop when writing to an interface and it has expired
3) Fix a segfault in decoding flac's
4) Ingore CRC stuff in mp3's since some encoders did not compute the CRC
correctly
5) Fix a segfault in processing faulty mp4 metadata

ver 0.10.3 (2004/4/2)
1) Fix a segfault when a blanck line is sent from a client
2) Fix for loading playlists on platforms where char is unsigned
3) When pausing, release audio device after we say pause is successful (this
makes pause appear to not lag)
4) When returning errors for unknown types by player, be sure to copy the
filename
5) add --disable-alsa for disabling alsa mixer support
6) Use select() for a portable usleep()
7) For alsa mixer, default to "Master' element, not first element

ver 0.10.2 (2004/3/25)
1) Add suport for AAC
2) Substitute '\n' with ' ' in tag info
3) Remove empty directories from db
4) Resume from current position in song when using state file
5) Pause now closes the music device, and reopens it on resuming
6) Fix unnecessary big endian byte swapping
7) If locale is "C" or "POSIX", then use ISO-8859-1 as the fs charset
8) Fix a bug where alsa mixer wasn't detecting volume changes
9) For alsa and software mixer, show volume to be the same as it was set (even
if its not the exact volume)
10) Report bitrate for wave files
11) Compute song length of CBR mp3's more accurately

ver 0.10.1 (2004/3/7)
1) Check to see if we need to add "-lm" when linking mpd
2) Fix issues with skipping bad frames in an mp3 (this way we get the correct
samplerate and such)
3) Fix crossfading bug with ogg's
4) Updated libmad and libid3tag included w/ source to 0.15.1b

ver 0.10.0 (2004/3/3)
1) Use UTF-8 for all client communications
2) Crossfading support
3) Password Authentication (all in plaintext)
4) Software mixer
5) Buffer Size is configurable
6) Reduced Memory consumption (use directory tree for search and find)
7) Bitrate support for Flac
8) setvol command (deprecates volume command)
9) add command takes directories
10) Path's in config file now work with ~
11) Add samplerate,bits, and channels to status
12) Reenable playTime in stats display
13) Fix a segfault when doing: add ""
14) Fix a segfault with flac vorbis comments simply being "="
15) Fix a segfault/bug in queueNextSong with repeat+random
16) Fix a bug, where one process may segfault, and cause more processes to spawn
w/o killing ones that lost their parent.
17) Fix a bug when the OSS device was unable to fetch the current volume,
it would close the device (when it maybe previously closed by the exact same
code)
18) command.c cleanup by mackstann
19) directory.c and command.c cleanup by tw-nym

ver 0.9.4 (2004/1/21)
1) Fix a bug where updated tag info wasn't being detected
2) Set the default audio write size to 1024 bytes (should decrease cpu load a
bit on some machines).
3) Make audio write size configurable via "audio_write_size" config option
4) Tweak output buffer size for connections by detecting the kernel output
buffer size.

ver 0.9.3 (2003/10/31)
1) Store total time/length of songs in db and display in *info commands
2) Display instantaneous bitrate in status command
3) Add Wave Support using libaudiofile (Patch from normalperson)
4) Command code cleanup (Patch from tw-nym)
5) Optimize listing of playlists (10-100x faster)
6) Optimize interface output (write in 4kB chunks instead of on every '\n')
7) Fix bug that prevented rm command from working
8) Fix bug where deleting current song skips the next song
9) Use iconv to convert vorbis comments from UTF-8 to Latin1

ver 0.9.2 (2003/10/6)
1) Fix FreeBSD Compilation Problems
2) Fix bug in move command
3) Add mixer_control options to configure which mixer control/device mpd
controls
4) Randomize on play -1
5) Fix a bug in toggling repeat off and at the end of the playlist

ver 0.9.1 (2003/9/30)
1) Fix a statement in the middle of declarations in listen.c, causes error for
gcc 2.7

ver 0.9.0 (2003/9/30)
1) Random play mode
2) Alsa Mixer Support
3) Save and Restore "state"
4) Default config file locations (.mpdconf and /etc/mpd.conf)
5) Make db file locations configurable
6) Move songs around in the playlist
7) Gapless playback
8) Use Xing tags for mp3's
9) Remove stop_on_error
10) Seeking support
11) Playlists can be loaded and deleted from subdirectories
12) Complete rewrite of player layer (fork()'s only once, opens and closes
audio device as needed).
13) Eliminate use and dependence of SIGIO
14) IPv6 support
15) Solaris compilations fixes
16) Support for different log levels
17) Timestamps for log entries
18) "user" config parameter for setuid (patch from Nagilum)
19) Other misc features and bug fixes

ver 0.8.7 (2003/9/3)
1) Fix a memory leak.  When closing a interface, was called close() on the fd
instead of calling fclose() on the fp that was opened with fdopen().

ver 0.8.6 (2003/8/25)
1) Fix a memory leak when a buffered existed, and a connection was unexpectedly
closed, and i wasn't free'ing the buffer apropriatly.

ver 0.8.5 (2003/8/17)
1) Fix a bug where an extra end of line is returned when attempting to play a
non existing file.  This causes parsing errors for clients.

ver 0.8.4 (2003/8/13)
1) Fix a bug where garbage is returned with errors in "list" command

ver 0.8.3 (2003/8/12) 
1) Fix a compilation error on older linux systems
2) Fix a bug in searching by title
3) Add "list" command
4) Add config options for specifying libao driver/plugin and options
5) Add config option to specify which address to bind to
6) Add support for loading and saving absolute pathnames in saved playlists
7) Playlist no longer creates duplicate entries for song data (more me
efficient)
8) Songs deleted from the db are now removed for the playlist as well

ver 0.8.2 (2003/7/22)
1) Increased the connection que for listen() from 0 to 5
2) Cleanup configure makefiles so that mpd uses MPD_LIBS and MPD_CFLAGS
rather than LIBS and CFLAGS
3) Put a cap on the number of commands per command list
4) Put a cap on the maximum number of buffered output lines
5) Get rid of TIME_WAIT/EADDRINUSE socket problem
6) Use asynchronious IO (i.e. trigger SIGIO instead so we can sleep in
select() calls longer)

ver 0.8.1 (2003/7/11)
1) FreeBSD fixes
2) Fix for rare segfault when updating
3) Fix bug where client was being hungup on when done playing current song
4) Fix bug when playing flac's where it incorrectly reports an error
5) Make stop playlist on error configurable
6) Configure checks for installed libmad and libid3tag and uses those if found
7) Use buffer->finished in *_decode's instead of depending on catching signals

ver 0.8.0 (2003/7/6)
1) Flac support
2) Make playlist max length configurable
3) New backward compatible status (backward compatible for 0.8.0 on)
4) listall command now can take a directory as an argument
5) Buffer rewritten to use shared memory instead of sockets
6) Playlist adding done using db
7) Add sort to list, and use binary search for finding
8) New "stats" command
9) Command list (for faster adding of large batches of files)
10) Add buffered chunks before play
11) Useful error reporting to clients (part of status command)
12) Use libid3tag for reading id3 tags (more stable)
13) Non-blocking output to clients
14) Fix bug when removing items from directory
15) Fix bug when playing mono mp3's
16) Fix bug when attempting to delete files when using samba
17) Lots of other bug fixes I can't remember

ver 0.7.0 (2003/6/20)
1) use mad instead of mpg123 for mp3 decoding
2) volume support
3) repeate playlist support
4) use autoconf/automake (i.e. "configure")
5) configurable max connections

ver 0.6.2 (2003/6/11)
1) Buffer support for ogg
2) new config file options: "connection_timeout" and "mpg123_ignore_junk"
3) new commands: "next", "previous", and "listall"
Thanks to Niklas Hofer for "next" and "previous" patches!
4) Search by filename
5) bug fix for pause when playing mp3's

ver 0.6.1 (2003/5/29)
1) Add conf file support
2) Fix a bug when doing mp3stop (do wait3(NULL,WNOHANG|WUNTRACED,NULL))
3) Fix a bug when fork'ing, fflush file buffers before forking so the
child doesn't print the same stuff in the buffer.

ver 0.6.0 (2003/5/25)
1) Add ogg vorbis support
2) Fix two bugs relating to tables, one for search by title, and one where we
freed the tables before directories, causing a segfault
3) The info command has been removed.

ver 0.5.0-0.5.2
Initial release(s).  Support for MP3 via mpg123<|MERGE_RESOLUTION|>--- conflicted
+++ resolved
@@ -1,4 +1,3 @@
-<<<<<<< HEAD
 ver 0.24 (not yet released)
 * protocol
   - new command "searchcount" (case-insensitive "count")
@@ -44,10 +43,7 @@
 * remove Boost dependency
 * require libfmt 7 or later
 
-ver 0.23.13 (not yet released)
-=======
 ver 0.23.13 (2023/05/22)
->>>>>>> 8842650c
 * input
   - curl: fix busy loop after connection failed
   - curl: hide "404" log messages for non-existent ".mpdignore" files
