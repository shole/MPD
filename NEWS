--- conflicted
+++ resolved
@@ -1,11 +1,9 @@
-<<<<<<< HEAD
 ver 0.23 (not yet released)
 * protocol
   - new command "getvol"
-=======
+
 ver 0.22.6 (2021/02/16)
 * fix missing tags on songs in queue
->>>>>>> 93872882
 
 ver 0.22.5 (2021/02/15)
 * protocol
