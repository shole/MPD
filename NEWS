--- conflicted
+++ resolved
@@ -1,4 +1,3 @@
-<<<<<<< HEAD
 ver 0.24 (not yet released)
 * protocol
   - "playlistfind"/"playlistsearch" have "sort" and "window" parameters
@@ -24,12 +23,11 @@
   - GCC 10 or clang 11 (or newer) recommended
 * static partition configuration
 * remove Haiku support
-=======
+
 ver 0.23.11 (not yet released)
 * macOS: fix build failure "no archive members specified"
 * Android/Windows
   - update OpenSSL to 3.0.7
->>>>>>> e7bfd32c
 
 ver 0.23.10 (2022/10/14)
 * storage
