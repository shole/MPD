<<<<<<< HEAD
ver 0.16 (20??/??/??)
* protocol:
  - send song modification time to client
  - added "update" idle event
  - removed the deprecated "volume" command
  - added the "findadd" command
  - range support for "delete"
  - "previous" really plays the previous song
  - "addid" with negative position is deprecated
  - "load" supports remote playlists (m3u, pls, asx, xspf, lastfm://)
  - allow changing replay gain mode on-the-fly
  - omitting the range end is possible
* input:
  - lastfm: obsolete plugin removed
* tags:
  - added tags "ArtistSort", "AlbumArtistSort"
  - id3: revised "performer" tag support
* decoders:
  - ffmpeg: support multiple tags
  - ffmpeg: convert metadata to generic format
  - sndfile: new decoder plugin based on libsndfile
  - flac: load external cue sheet when no internal one
  - mpg123: new decoder plugin based on libmpg123
  - sidplay: support sub-tunes
  - sidplay: implemented songlength database
  - sidplay: support seeking
* encoders:
  - twolame: new encoder plugin based on libtwolame
* output:
  - recorder: new output plugin for recording radio streams
  - openal: new output plugin
  - pulse: announce "media.role=music"
  - pulse: renamed context to "Music Player Daemon"
  - pulse: connect to server on MPD startup, implement pause
  - jack: don't disconnect during pause
  - jack: connect to server on MPD startup
  - wildcards allowed in audio_format configuration
  - alsa: don't recover on CANCEL
  - consistently lock audio output objects
* mixers:
  - removed support for legacy mixer configuration
  - reimplemented software volume as mixer+filter plugin
  - per-device software/hardware mixer setting
* commands:
  - added new "status" line with more precise "elapsed time"
* update:
  - automatically update the database with Linux inotify
  - support .mpdignore files in the music directory
  - sort songs by album name first, then disc/track number
* log unused/unknown block parameters
* removed the deprecated "error_file" option
* save state when stopped
* renamed option "--stdout" to "--stderr"
* removed options --create-db and --no-create-db
* state_file: save only if something has changed
* obey $(sysconfdir) for default mpd.conf location
* build with large file support by default
* require GLib 2.16
=======
ver 0.15.6 (2009/??/??)
* decoders:
  - ffmpeg: convert metadata
* output_thread: check again if output is open on PAUSE
* update: delete ignored symlinks from database
>>>>>>> 3de912e2


ver 0.15.5 (2009/10/18)
* input:
  - curl: don't abort if a packet has only metadata
  - curl: fixed endless loop during buffering
* tags:
  - riff, aiff: fixed "limited range" gcc warning
* decoders:
  - flac: fixed two memory leaks in the CUE tag loader
* decoder_thread: change the fallback decoder name to "mad"
* output_thread: check again if output is open on CANCEL
* update: fixed memory leak during container scan


ver 0.15.4 (2009/10/03)
* decoders:
  - vorbis: revert "faster tag scanning with ov_test_callback()"
  - faad: skip assertion failure on large ID3 tags
  - ffmpeg: use the "artist" tag if "author" is not present
* output:
  - osx: fix the OS X 10.6 build


ver 0.15.3 (2009/08/29)
* decoders:
  - vorbis: faster tag scanning with ov_test_callback()
* output:
  - fix stuttering due to uninitialized variable
* update: don't re-read unchanged container files


ver 0.15.2 (2009/08/15)
* tags:
  - ape: check the tag size (fixes integer underflow)
  - ape: added protection against large memory allocations
* decoders:
  - mad: skip ID3 frames when libid3tag is disabled
  - flac: parse all replaygain tags
  - flac: don't allocate cuesheet twice (memleak)
* output:
  - shout: fixed stuck pause bug
  - shout: minimize the unpause latency
* update: free empty path string (memleak)
* update: free temporary string in container scan (memleak)
* directory: free empty directories after removing them (memleak)


ver 0.15.1 (2009/07/15)
* decoders:
  - flac: fix assertion failure in tag_free() call
* output:
  - httpd: include sys/types.h (fixes Mac OS X)
* commands:
  - don't resume playback when stopping during pause
* database: fixed NULL pointer dereference after charset change
* log: fix double free() bug during shutdown


ver 0.15 (2009/06/23)
* input:
  - parse Icy-Metadata
  - added support for the MMS protocol
  - hide HTTP password in playlist
  - lastfm: new input plugin for last.fm radio (experimental and incomplete!)
  - curl: moved proxy settings to "input" block
* tags:
  - support the "album artist" tag
  - support MusicBrainz tags
  - parse RVA2 tags in mp3 files
  - parse ID3 tags in AIFF/RIFF/WAV files
  - ffmpeg: support new metadata API
  - ffmpeg: added support for the tags comment, genre, year
* decoders:
  - audiofile: streaming support added
  - audiofile: added 24 bit support
  - modplug: another MOD plugin, based on libmodplug
  - mikmod disabled by default, due to severe security issues in libmikmod
  - sidplay: new decoder plugin for C64 SID (using libsidplay2)
  - fluidsynth: new decoder plugin for MIDI files (using libfluidsynth,
    experimental due to shortcomings in libfluidsynth)
  - wildmidi: another decoder plugin for MIDI files (using libwildmidi)
  - flac: parse stream tags
  - mpcdec: support the new libmpcdec SV8 API
  - added configuration option to disable decoder plugins
  - flac: support embedded cuesheets
  - ffmpeg: updated list of supported formats
* audio outputs:
  - added option to disable audio outputs by default
  - wait 10 seconds before reopening after play failure
  - shout: enlarged buffer size to 32 kB
  - null: allow disabling synchronization
  - mvp: fall back to stereo
  - mvp: fall back to 16 bit audio samples
  - mvp: check for reopen errors
  - mvp: fixed default device detection
  - pipe: new audio output plugin which runs a command
  - alsa: better period_time default value for high sample rates
  - solaris: new audio output plugin for Solaris /dev/audio
  - httpd: new audio output plugin for web based streaming, similar to icecast
     but built in.
* commands:
  - "playlistinfo" and "move" supports a range now
  - added "sticker database", command "sticker", which allows clients
     to implement features like "song rating"
  - added "consume" command which removes a song after play
  - added "single" command, if activated, stops playback after current song or
     repeats the song if "repeat" is active.
* mixers:
  - rewritten mixer code to support multiple mixers
  - new pulseaudio mixer
  - alsa: new mixer_index option supports choosing between multiple
    identically-named controls on a device.
* Add audio archive extraction support:
  - bzip2
  - iso9660
  - zip
* the option "error_file" was removed, all messages are logged into
   "log_file"
* support logging to syslog
* fall back to XDG music directory if no music_directory is configured
* failure to read the state file is non-fatal
* --create-db starts the MPD daemon instead of exiting
* playlist_directory and music_directory are optional
* playlist: recalculate the queued song after random is toggled
* playlist: don't unpause on delete
* pause when all audio outputs fail to play
* daemon: ignore "user" setting if already running as that user
* listen: fix broken client IP addresses in log
* listen: bind failure on secondary address is non-fatal
* 24/32 bit audio support
* print available protocols in --version
* fill buffer after seeking
* choose the fallback resampler at runtime
* steps taken towards win32 compatibility
* require glib 2.6 or greater
* built-in documentation using doxygen and docbook


ver 0.14.2 (2009/02/13)
* configure.ac:
  - define HAVE_FFMPEG after all checks
* decoders:
  - ffmpeg: added support for the tags comment, genre, year
  - ffmpeg: don't warn of empty packet output
  - ffmpeg: check if the time stamp is valid
  - ffmpeg: fixed seek integer overflow
  - ffmpeg: enable WAV streaming
  - ffmpeg: added TTA support
  - wavpack: pass NULL if the .wvc file fails to open
  - mikmod: call MikMod_Exit() only in the finish() method
  - aac: fix stream metadata
* audio outputs:
  - jack: allocate ring buffers before connecting
  - jack: clear "shutdown" flag on reconnect
  - jack: reduced sleep time to 1ms
  - shout: fixed memory leak in the mp3 encoder
  - shout: switch to blocking mode
  - shout: use libshout's synchronization
  - shout: don't postpone metadata
  - shout: clear buffer before calling the encoder
* mapper: remove trailing slashes from music_directory
* player: set player error when output device fails
* update: recursively purge deleted directories
* update: free deleted subdirectories

ver 0.14.1 (2009/01/17)
* decoders:
  - mp4: support the writer/composer tag
  - id3: strip leading and trailing whitespace from ID3 tags
  - oggvorbis: fix tremor support
  - oggvorbis: disable seeking on remote files
* audio outputs:
  - jack: allocate default port names (fixes a crash)
* update:
  - refresh stats after update
  - save the database even if it is empty
* input_curl:
  - use select() to eliminate busy loop during connect
  - honour http_proxy_* config directives
  - fix assertion failure on "connection refused"
  - fix assertion failure with empty HTTP responses
* corrected the sample calculation in the fallback resampler
* log: automatically append newline
* fix setenv() conflict on Solaris
* configure.ac: check for pkg-config before using it
* fix minor memory leak in decoder_tag()
* fix cross-fading bug: it used to play some chunks of the new song twice
* playlist
  - fix assertion failure during playlist load
  - implement Fisher-Yates shuffle properly
  - safely search the playlist for deleted song
* use custom PRNG for volume dithering (speedup)
* detect libid3tag without pkg-config

ver 0.14 (2008/12/25)
* audio outputs:
  - wait 10 seconds before reopening a failed device
  - fifo: new plugin
  - null: new plugin
  - shout: block while trying to connect instead of failing
  - shout: new timeout parameter
  - shout: support mp3 encoding and the shoutcast protocol
  - shout: send silence during pause, so clients don't get disconnected
* decoders:
  - ffmpeg: new plugin
  - wavpack: new plugin
  - aac: stream support added
  - mod: disabled by default due to critical bugs in all libmikmod versions
* commands:
  - "addid" takes optional second argument to specify position
  - "idle" notifies the client when a notable change occurs
* Zeroconf support using Bonjour
* New zeroconf_enabled option so that Zeroconf support can be disabled
* Stop the player/decode processes when not playing to allow the CPU to sleep
* Fix a bug where closing an ALSA dmix device could cause MPD to hang
* Support for reading ReplayGain from LAME tags on MP3s
* MPD is now threaded, which greatly improves performance and stability
* memory usage reduced by merging duplicate tags in the database
* support connecting via unix domain socket
* allow authenticated local users to add any local file to the playlist
* 24 bit audio support
* optimized PCM conversions and dithering
* much code has been replaced by using GLib
* the HTTP client has been replaced with libcurl
* symbolic links in the music directory can be disabled; the default
  is to ignore symlinks pointing outside the music directory

ver 0.13.0 (2007/5/28)
* New JACK audio output
* Support for "file" as an alternative to "filename" in search, find, and list
* FLAC 1.1.3 API support
* New playlistadd command for adding to stored playlists
* New playlistclear command for clearing stored playlists
* Fix a bug where "find any" and "list <type> any" wouldn't return any results
* Make "list any" return an error instead of no results and an OK
* New gapless_mp3_playback option to disable gapless MP3 playback
* Support for seeking HTTP streams
* Zeroconf support using Avahi
* libsamplerate support for high quality audio resampling
* ID3v2 "Original Artist/Performer" tag support
* New playlistsearch command for searching the playlist (similar to "search")
* New playlistfind command for finding songs in the playlist (similar to "find")
* libmikmod 3.2.0 beta support
* New tagtypes command for retrieving a list of available tag types
* Fix a bug where no ACK was returned if loading a playlist failed
* Fix a bug where db_update in stats would be 0 after initial database creation
* New count command for getting stats on found songs (similar to "find")
* New playlistmove command for moving songs in stored playlists
* New playlistdelete command for deleting songs from stored playlists
* New rename command for renaming stored playlists
* Increased default buffer_before_play from 0% to 10% to prevent skipping
* Lots of bug fixes, cleaned up code, and performance improvements

ver 0.12.2 (2007/3/20)
* Fix a bug where clients could cause MPD to segfault

ver 0.12.1 (2006/10/10)
* Fix segfault when scanning an MP3 that has a Xing tag with 0 frames
* Fix segfault when there's no audio output specified and one can't be detected
* Fix handling of escaping in quotes
* Allow a quality of -1 to be specified for shout outputs
* A few minor cleanups

ver 0.12.0 (2006/9/22)
* New audio output code which supports:
  * A plugin-like architecture
  * Non-libao ("native") outputs:
    * ALSA
    * OSS
    * OS X
    * Media MVP
    * PulseAudio
    * Shout (Icecast or Shoutcast)
  * Playing through multiple outputs at once
  * Enabling/disabling outputs while MPD is running
  * Saving output state (enabled/disabled) to the state_file
* OggFLAC support
* Musepack support
* Gapless MP3 playback
* MP3 ReplayGain support (using ID3v2 tags only)
* Support for MP2 files if MP3 support is enabled
* Composer, Performer, Comment, and Disc metadata support
* New outputs command for listing available audio outputs
* New enableoutput and disableoutput commands for enabling/disabling outputs
* New plchangesposid command for a stripped down version of plchanges
* New addid command for adding to the playlist and returning a song ID
* New commands and notcommands commands for checking available commands
* Can now specify any supported metadata type or "any" in search, find, and list
* New volume_normalization parameter for enabling Audio Compress normalization
* New metadata_to_use parameter for choosing supported metadata types
* New pid_file parameter for saving the MPD process ID to the specified file
* The db_file parameter is now required
* The port parameter is now optional (defaults to 6600)
* Can specify bind_to_address multiple times
* New --kill argument for killing MPD if pid_file is specified
* Removed --update-db argument (use the update function in your client instead)
* New mpdconf.example
* New mpd.conf man page 
* Removed bundled libmad and libid3tag
* Lots of bug fixes, cleaned up code, and performance improvements

ver 0.11.5 (2004/11/1)
1) New id3v1_encoding config option to configure the id3v1 tag encoding (patch
from dottedmag)
2) Strip '\r' from m3u playlists (thank you windows)
3) Use random() instead of rand() for playlist randomizing
4) Fix a bug trying skipping some commented lines in m3u playlist files
5) Fix a bug when fetching metadata from streams that may cause certain
weirdnesses
6) Fix a bug where replaygain preamp was used on files w/o replaygain tags
7) Fix a busy loop when trying to prebuffer a nonexistant or missing stream
8) Fix a bug in forgetting to remove leading ' ' in content-type for http
streams
9) Check for ice-name in http headers
10) Be sure the strip all '\n' chars in tags
11) Set $HOME env variable when setuid'ing, this should fix the /root/.mcop
errors triggered by arts/libao

ver 0.11.4 (2004/7/26)
1) Fixed a segfault when decoding mp3's with corrupt id3v2 tags
2) Fixed a memory leak when encountering id3v2 tags in mp3 decoder

ver 0.11.3 (2004/7/21)
1) Add support for http authentication for streams
2) Added replaygain pre-amp support
3) Better error handling for fread() in inputStream_file
4) Fixed a bug so that when a freeAllInterfaces is called, it sets
max_interface_connections to 0.  This prevents potential segfaults and other
nastiness for forked processes, like the player and update-er (do to
interfacePrintWithFD()).
5) Allow blockingWrite() to handle errors more gracefully (for example, if the
disc is full, and thus the write() fails or can't be completed, we just skip
this write() and continue, instead of getting stuck in an infinite loop until
the write() becomes successful)
6) Updated mpdconf.example from sbh/avuton
7) If "user" is specified, then convert ~ in paths to the user's home path
specified by "user" config paramter (not the actual current user running mpd).

ver 0.11.2 (2004/7/5) 
1) Work around in computing total time for mp3's whose first valid mpeg frame is
not layer III
2) Fix mp3 and mp4 decoders when seeking past the end of the file
3) Fix replaygain for flac and vorbis
4) Fix memory leaks in flac decoder (from normalperson)
5) Fix Several other bugs in playlist.c and directory.c (from normalperson)

ver 0.11.1 (2004/6/24)
1) Fix a bug that caused "popping" at the beginning of mp3's
2) Fix playlistid command
3) Fix move commands so they don't mess up the song id's
4) Added support for HTTP Proxy
5) Detect and skip recursive links in the music directory
6) Fix addPathToDB() so updating on a specific path doesn't exist correctly adds
the parent directories to the DB

ver 0.11.0 (2004/6/18)
1) Support for playing mp3 and Ogg Vorbis streams
2) Non-blocking Update
3) Replaygain support for Ogg Vorbis and FLAC (by Eric Moore aka AliasMrJones)
4) audio_output_format option that allows for all audio output to be converted
to a format compatible with any sound card
5) Own routines for to always support UTF-8 <-> ISO-8859-1 conversion
6) Added "Id" and "Pos" metadata for songs in playlist
7) Added commands: plchanges, currentsong, playid, seekid, playlistid, moveid,
swapid, deleteid
8) UTF-8 validation of all tags
9) Update specific files/directories (for fast, incremental updating)
10) Added ACK error codes
11) Mod file support
12) Added command_list_ok_begin
13) Play after stop resumes from last position in the playlist
14) Play while pause resumes playback
15) Better signal handling by mackstann
16) Cleanup decoder interface (now called InputPlugins)
17) --create-db no long starts the daemon
18) --no-daemon outputs to log files
19) --stdout sends output to stdout/stderr
20) Default port is now 6600
21) Lots of other cleanups and Bugfixes

ver 0.10.4 (2004/5/26)
1) Fix configure problems on OpenBSD with langinfo and iconv
2) Fix an infinte loop when writing to an interface and it has expired
3) Fix a segfault in decoding flac's
4) Ingore CRC stuff in mp3's since some encoders did not compute the CRC
correctly
5) Fix a segfault in processing faulty mp4 metadata

ver 0.10.3 (2004/4/2)
1) Fix a segfault when a blanck line is sent from a client
2) Fix for loading playlists on platforms where char is unsigned
3) When pausing, release audio device after we say pause is successful (this
makes pause appear to not lag)
4) When returning errors for unknown types by player, be sure to copy the
filename
5) add --disable-alsa for disabling alsa mixer support
6) Use select() for a portable usleep()
7) For alsa mixer, default to "Master' element, not first element

ver 0.10.2 (2004/3/25)
1) Add suport for AAC
2) Substitute '\n' with ' ' in tag info
3) Remove empty directories from db
4) Resume from current position in song when using state file
5) Pause now closes the music device, and reopens it on resuming
6) Fix unnecessary big endian byte swapping
7) If locale is "C" or "POSIX", then use ISO-8859-1 as the fs charset
8) Fix a bug where alsa mixer wasn't detecting volume changes
9) For alsa and software mixer, show volume to be the same as it was set (even
if its not the exact volume)
10) Report bitrate for wave files
11) Compute song length of CBR mp3's more accurately

ver 0.10.1 (2004/3/7)
1) Check to see if we need to add "-lm" when linking mpd
2) Fix issues with skipping bad frames in an mp3 (this way we get the correct
samplerate and such)
3) Fix crossfading bug with ogg's
4) Updated libmad and libid3tag included w/ source to 0.15.1b

ver 0.10.0 (2004/3/3)
1) Use UTF-8 for all client communications
2) Crossfading support
3) Password Authentication (all in plaintext)
4) Software mixer
5) Buffer Size is configurable
6) Reduced Memory consumption (use directory tree for search and find)
7) Bitrate support for Flac
8) setvol command (deprecates volume command)
9) add command takes directories
10) Path's in config file now work with ~
11) Add samplerate,bits, and channels to status
12) Reenable playTime in stats display
13) Fix a segfault when doing: add ""
14) Fix a segfault with flac vorbis comments simply being "="
15) Fix a segfault/bug in queueNextSong with repeat+random
16) Fix a bug, where one process may segfault, and cause more processes to spawn
w/o killing ones that lost their parent.
17) Fix a bug when the OSS device was unable to fetch the current volume,
it would close the device (when it maybe previously closed by the exact same
code)
18) command.c cleanup by mackstann
19) directory.c and command.c cleanup by tw-nym

ver 0.9.4 (2004/1/21)
1) Fix a bug where updated tag info wasn't being detected
2) Set the default audio write size to 1024 bytes (should decrease cpu load a
bit on some machines).
3) Make audio write size configurable via "audio_write_size" config option
4) Tweak output buffer size for connections by detecting the kernel output
buffer size.

ver 0.9.3 (2003/10/31)
1) Store total time/length of songs in db and display in *info commands
2) Display instantaneous bitrate in status command
3) Add Wave Support using libaudiofile (Patch from normalperson)
4) Command code cleanup (Patch from tw-nym)
5) Optimize listing of playlists (10-100x faster)
6) Optimize interface output (write in 4kB chunks instead of on every '\n')
7) Fix bug that prevented rm command from working
8) Fix bug where deleting current song skips the next song
9) Use iconv to convert vorbis comments from UTF-8 to Latin1

ver 0.9.2 (2003/10/6)
1) Fix FreeBSD Compilation Problems
2) Fix bug in move command
3) Add mixer_control options to configure which mixer control/device mpd
controls
4) Randomize on play -1
5) Fix a bug in toggling repeat off and at the end of the playlist

ver 0.9.1 (2003/9/30)
1) Fix a statement in the middle of declarations in listen.c, causes error for
gcc 2.7

ver 0.9.0 (2003/9/30)
1) Random play mode
2) Alsa Mixer Support
3) Save and Restore "state"
4) Default config file locations (.mpdconf and /etc/mpd.conf)
5) Make db file locations configurable
6) Move songs around in the playlist
7) Gapless playback
8) Use Xing tags for mp3's
9) Remove stop_on_error
10) Seeking support
11) Playlists can be loaded and deleted from subdirectories
12) Complete rewrite of player layer (fork()'s only once, opens and closes
audio device as needed).
13) Eliminate use and dependence of SIGIO
14) IPv6 support
15) Solaris compilations fixes
16) Support for different log levels
17) Timestamps for log entries
18) "user" config parameter for setuid (patch from Nagilum)
19) Other misc features and bug fixes

ver 0.8.7 (2003/9/3)
1) Fix a memory leak.  When closing a interface, was called close() on the fd
instead of calling fclose() on the fp that was opened with fdopen().

ver 0.8.6 (2003/8/25)
1) Fix a memory leak when a buffered existed, and a connection was unexpectedly
closed, and i wasn't free'ing the buffer apropriatly.

ver 0.8.5 (2003/8/17)
1) Fix a bug where an extra end of line is returned when attempting to play a
non existing file.  This causes parsing errors for clients.

ver 0.8.4 (2003/8/13)
1) Fix a bug where garbage is returned with errors in "list" command

ver 0.8.3 (2003/8/12) 
1) Fix a compilation error on older linux systems
2) Fix a bug in searching by title
3) Add "list" command
4) Add config options for specifying libao driver/plugin and options
5) Add config option to specify which address to bind to
6) Add support for loading and saving absolute pathnames in saved playlists
7) Playlist no longer creates duplicate entries for song data (more me
efficient)
8) Songs deleted from the db are now removed for the playlist as well

ver 0.8.2 (2003/7/22)
1) Increased the connection que for listen() from 0 to 5
2) Cleanup configure makefiles so that mpd uses MPD_LIBS and MPD_CFLAGS
rather than LIBS and CFLAGS
3) Put a cap on the number of commands per command list
4) Put a cap on the maximum number of buffered output lines
5) Get rid of TIME_WAIT/EADDRINUSE socket problem
6) Use asynchronious IO (i.e. trigger SIGIO instead so we can sleep in
select() calls longer)

ver 0.8.1 (2003/7/11)
1) FreeBSD fixes
2) Fix for rare segfault when updating
3) Fix bug where client was being hungup on when done playing current song
4) Fix bug when playing flac's where it incorrectly reports an error
5) Make stop playlist on error configurable
6) Configure checks for installed libmad and libid3tag and uses those if found
7) Use buffer->finished in *_decode's instead of depending on catching signals

ver 0.8.0 (2003/7/6)
1) Flac support
2) Make playlist max length configurable
3) New backward compatible status (backward compatible for 0.8.0 on)
4) listall command now can take a directory as an argument
5) Buffer rewritten to use shared memory instead of sockets
6) Playlist adding done using db
7) Add sort to list, and use binary search for finding
8) New "stats" command
9) Command list (for faster adding of large batches of files)
10) Add buffered chunks before play
11) Useful error reporting to clients (part of status command)
12) Use libid3tag for reading id3 tags (more stable)
13) Non-blocking output to clients
14) Fix bug when removing items from directory
15) Fix bug when playing mono mp3's
16) Fix bug when attempting to delete files when using samba
17) Lots of other bug fixes I can't remember

ver 0.7.0 (2003/6/20)
1) use mad instead of mpg123 for mp3 decoding
2) volume support
3) repeate playlist support
4) use autoconf/automake (i.e. "configure")
5) configurable max connections

ver 0.6.2 (2003/6/11)
1) Buffer support for ogg
2) new config file options: "connection_timeout" and "mpg123_ignore_junk"
3) new commands: "next", "previous", and "listall"
Thanks to Niklas Hofer for "next" and "previous" patches!
4) Search by filename
5) bug fix for pause when playing mp3's

ver 0.6.1 (2003/5/29)
1) Add conf file support
2) Fix a bug when doing mp3stop (do wait3(NULL,WNOHANG|WUNTRACED,NULL))
3) Fix a bug when fork'ing, fflush file buffers before forking so the
child doesn't print the same stuff in the buffer.

ver 0.6.0 (2003/5/25)
1) Add ogg vorbis support
2) Fix two bugs relating to tables, one for search by title, and one where we
freed the tables before directories, causing a segfault
3) The info command has been removed.

ver 0.5.0-0.5.2
Initial release(s).  Support for MP3 via mpg123<|MERGE_RESOLUTION|>--- conflicted
+++ resolved
@@ -1,4 +1,3 @@
-<<<<<<< HEAD
 ver 0.16 (20??/??/??)
 * protocol:
   - send song modification time to client
@@ -57,13 +56,13 @@
 * obey $(sysconfdir) for default mpd.conf location
 * build with large file support by default
 * require GLib 2.16
-=======
+
+
 ver 0.15.6 (2009/??/??)
 * decoders:
   - ffmpeg: convert metadata
 * output_thread: check again if output is open on PAUSE
 * update: delete ignored symlinks from database
->>>>>>> 3de912e2
 
 
 ver 0.15.5 (2009/10/18)
