<<<<<<< HEAD
ver 0.21 (not yet released)
* protocol
  - "tagtypes" can be used to hide tags
  - "find" and "search" can sort
* tags
  - new tag "OriginalDate"
* decoder
  - pcm: support audio/L24 (RFC 3190)
* output
  - alsa: non-blocking mode
=======
ver 0.20.8 (not yet released)
* output
  - osx: fix build failure due to missing "noexcept"
* fix build failure with GCC 4.x
>>>>>>> f7fffc9b

ver 0.20.7 (2017/05/15)
* database
  - simple: fix false positive directory loop detection with NFS
* enforce a reasonable minimum audio_buffer_size setting
* cap buffer_before_play at 80% to prevent deadlock
* fix random crashes when compiled with clang

ver 0.20.6 (2017/03/10)
* input
  - curl: fix headers after HTTP redirect to Shoutcast server
* decoder
  - ffmpeg: re-enable as fallback
  - mpcdec: fix crash (division by zero) after seeking
  - sidplay: make compatible with libsidplayfp < 1.8
* fix stream tags after automatic song change
* workaround for GCC 4.9.4 / libstdc++ bug (build failure)

ver 0.20.5 (2017/02/20)
* tags
  - id3: fix memory leak on corrupt ID3 tags
* decoder
  - sidplay: don't require libsidutils when building with libsidplayfp
* output
  - httpd: fix two buffer overflows in IcyMetaData length calculation
* mixer
  - alsa: fix crash bug

ver 0.20.4 (2017/02/01)
* input
  - nfs: fix freeze after reconnect
* output
  - sndio: work around a libroar C++ incompatibility
* workaround for GCC 4.9 "constexpr" bug
* fix FreeBSD build failure

ver 0.20.3 (2017/01/25)
* protocol
  - "playlistadd" creates new playlist if it does not exist, as documented
* database
  - proxy: fix error "terminate called after throwing ..."
  - proxy: make connect errors during startup non-fatal
* neighbor
  - upnp: fix premature expiry
* replay gain: don't reset ReplayGain levels when unpausing playback
* silence surround channels when converting from stereo
* use shortcuts such as "dsd64" in log messages

ver 0.20.2 (2017/01/15)
* input
  - alsa: fix crash bug
  - alsa: fix buffer overruns
* decoder
  - flac: add options "probesize" and "analyzeduration"
* resampler
  - libsamplerate: reset state after seeking
* output
  - fix static noise after changing to a different audio format
  - alsa: fix the DSD_U32 sample rate
  - alsa: fix the DSD_U32 byte order
  - alsa: support DSD_U16
  - recorder: fix error "Failed to create : No such file or directory"
* playlist
  - cue: fix skipping songs

ver 0.20.1 (2017/01/09)
* input
  - curl: fix crash bug
  - curl: fix freeze bug
* decoder
  - wavpack: fix crash bug
* storage
  - curl: new storage plugin for WebDAV (work in progress)
* mixer
  - alsa: normalize displayed volume according to human perception
* fix crash with volume_normalization enabled

ver 0.20 (2017/01/04)
* protocol
  - "commands" returns playlist commands only if playlist_directory configured
  - "search"/"find" have a "window" parameter
  - report song duration with milliseconds precision
  - "sticker find" can match sticker values
  - drop the "file:///" prefix for absolute file paths
  - add range parameter to command "plchanges" and "plchangesposid"
  - send verbose error message to client
* input
  - curl: fix memory leak
* tags
  - ape, ogg: drop support for non-standard tag "album artist"
    affected filetypes: vorbis, flac, opus & all files with ape2 tags
    (most importantly some mp3s)
  - id3: remove the "id3v1_encoding" setting; by definition, all ID3v1 tags
    are ISO-Latin-1
  - ape: support APE replay gain on remote files
  - read ID3 tags from NFS/SMB
* decoder
  - improved error logging
  - report I/O errors to clients
  - ffmpeg: support ReplayGain and MixRamp
  - ffmpeg: support stream tags
  - gme: add option "accuracy"
  - gme: provide the TRACK tag
  - gme: faster scanning
  - mad: reduce memory usage while scanning tags
  - mpcdec: read the bit rate
  - pcm: support audio/L16 (RFC 2586) and audio/x-mpd-float
  - sidplay: faster scanning
  - wavpack: large file support
  - wavpack: support DSD (WavPack 5)
  - wavpack: archive support
* playlist
  - cue: don't skip pregap
  - embcue: fix last track
  - flac: new plugin which reads the "CUESHEET" metadata block
* output
  - alsa: fix multi-channel order
  - alsa: remove option "use_mmap"
  - alsa: support DSD_U32
  - alsa: disable DoP if it fails
  - jack: reduce CPU usage
  - pulse: set channel map to WAVE-EX
  - recorder: record tags
  - recorder: allow dynamic file names
  - sndio: new output plugin
* mixer
  - null: new plugin
* resampler
  - new block "resampler" in configuration file
    replacing the old "samplerate_converter" setting
  - soxr: allow multi-threaded resampling
* player
  - reset song priority on playback
  - reduce xruns
* write database and state file atomically
* always write UTF-8 to the log file.
* remove dependency on GLib
* support libsystemd (instead of the older libsystemd-daemon)
* database
  - proxy: add TCP keepalive option
* update
  - apply .mpdignore matches to subdirectories
* switch the code base to C++14
  - GCC 4.9 or clang 3.4 (or newer) recommended

ver 0.19.21 (2016/12/13)
* decoder
  - ffmpeg: fix crash bug
* fix unit test failure after recent "setprio" change
* systemd: add user unit

ver 0.19.20 (2016/12/09)
* protocol
  - "setprio" re-enqueues old song if priority has been raised
* decoder
  - ffmpeg: ignore empty packets
  - pcm: fix corruption bug with partial frames (after short read)
  - sidplay: fix playback speed with libsidplayfp
* output
  - winmm: fix 8 bit playback
* fix gcc 7.0 -Wimplicit-fallthrough
* systemd: paranoid security settings

ver 0.19.19 (2016/08/23)
* decoder
  - ffmpeg: bug fix for FFmpeg 3.1 support
  - wildmidi: support libWildMidi 0.4
* output
  - pulse: support 32 bit, 24 bit and floating point playback
* support non-x86 NetBSD
* fix clang 3.9 warnings

ver 0.19.18 (2016/08/05)
* decoder
  - ffmpeg: fix crash with older FFmpeg versions (< 3.0)
  - ffmpeg: log detailed error message
  - ffmpeg: support FFmpeg 3.1
  - sidplay: detect libsidplay2 with pkg-config
  - sidplay: log detailed error message
  - sidplay: read the "date" tag
  - sidplay: allow building with libsidplayfp instead of libsidplay2
* output
  - shout: recognize setting "encoder" instead of "encoding"
* fix memory leak after stream failure
* fix build failure with Boost 1.61
* require gcc 4.7 or newer

ver 0.19.17 (2016/07/09)
* decoder
  - flac: fix assertion failure while seeking
  - flac: fix stream duration indicator
  - fix seek problems in several plugins
* fix spurious seek error "Failed to allocate silence buffer"
* replay gain: fix "replay_gain_handler mixer" setting
* DSD: use 0x69 as silence pattern
* fix use-after-free bug on "close" and "kill"

ver 0.19.16 (2016/06/13)
* faster seeking
* fix system include path order
* add missing DocBook file to tarball

ver 0.19.15 (2016/04/30)
* decoder
  - ffmpeg: support FFmpeg 3.0
  - ffmpeg: use as fallback instead of "mad" if no plugin matches
  - opus: support bigger OpusTags packets
* fix more build failures on non-glibc builds due to constexpr Mutex
* fix build failure due to missing include
* fix unit test on Alpha

ver 0.19.14 (2016/03/18)
* decoder
  - dsdiff: fix off-by-one buffer overflow
  - opus: limit tag size to 64 kB
* archive
  - iso9660: fix buffer overflow
* fix quadratic runtime bug in the tag pool
* fix build failures on non-glibc builds due to constexpr Mutex

ver 0.19.13 (2016/02/23)
* tags
  - aiff, riff: fix ID3 chunk padding
* decoder
  - ffmpeg: support the TAK codec
* fix disappearing duration of remote songs during playback
* initialize supplementary groups with glibc 2.19+

ver 0.19.12 (2015/12/15)
* fix assertion failure on malformed UTF-8 tag
* fix build failure on non-Linux systems
* fix LimitRTTIME in systemd unit file

ver 0.19.11 (2015/10/27)
* tags
  - ape: fix buffer overflow
* decoder
  - ffmpeg: fix crash due to wrong avio_alloc_context() call
  - gme: don't loop forever, fall back to GME's default play length
* encoder
  - flac: fix crash with 32 bit playback
* mixer
  - fix mixer lag after enabling/disabling output

ver 0.19.10 (2015/06/21)
* input
  - curl: fix deadlock on small responses
  - smbclient: fix DFF playback
* decoder
  - ffmpeg: improve seeking accuracy
  - fix stuck stream tags
* encoder
  - opus: fix bogus granulepos
* output
  - fix failure to open device right after booting
* neighbor
  - nfs: fix deadlock when connecting
* fix "single" mode breakage due to queue edits

ver 0.19.9 (2015/02/06)
* decoder
  - dsdiff, dsf: raise ID3 tag limit to 1 MB
* playlist: fix loading duplicate tag types from state file
* despotify: remove defunct plugin
* fix clock integer overflow on OS X
* fix gcc 5.0 warnings
* fix build failure with uClibc
* fix build failure on non-POSIX operating systems
* fix dependency issue on parallel Android build
* fix database/state file saving on Windows

ver 0.19.8 (2015/01/14)
* input
  - curl: fix bug after rewinding from end-of-file
  - mms: reduce delay at the beginning of playback
* decoder
  - dsdiff, dsf: allow ID3 tags larger than 4 kB
  - ffmpeg: support interleaved floating point
* fix clang 3.6 warnings
* fix build failure on NetBSD

ver 0.19.7 (2014/12/17)
* input
  - nfs: fix crash while canceling a failing file open operation
  - nfs: fix memory leak on connection failure
  - nfs: fix reconnect after mount failure
  - nfs: implement mount timeout (60 seconds)
* storage
  - nfs: implement I/O timeout (60 seconds)
* playlist
  - embcue: fix filename suffix detection
  - don't skip non-existent songs in "listplaylist"
* decoder
  - ffmpeg: fix time stamp underflow
* fix memory allocator bug on Windows

ver 0.19.6 (2014/12/08)
* decoder
  - ffmpeg: support FFmpeg 2.5
* fix build failure with musl
* android
  - update libFLAC to 1.3.1
  - update FFmpeg to 2.5

ver 0.19.5 (2014/11/26)
* input
  - nfs: fix crash on connection failure
* archive
  - zzip: fix crash after seeking
* decoder
  - dsdiff, dsf, opus: fix deadlock while seeking
  - mp4v2: remove because of incompatible license

ver 0.19.4 (2014/11/18)
* protocol
  - workaround for buggy clients that send "add /"
* decoder
  - ffmpeg: support opus
  - opus: add MIME types audio/ogg and application/ogg
* fix crash on failed filename charset conversion
* fix local socket detection from uid=0 (root)

ver 0.19.3 (2014/11/11)
* protocol
  - fix "(null)" result string to "list" when AlbumArtist is disabled
* database
  - upnp: fix breakage due to malformed URIs
* input
  - curl: another fix for redirected streams
* decoder
  - audiofile: fix crash while playing streams
  - audiofile: fix bit rate calculation
  - ffmpeg: support opus
  - opus: fix bogus duration on streams
  - opus: support chained streams
  - opus: improved error logging
* fix distorted audio with soxr resampler
* fix build failure on Mac OS X with non-Apple compilers

ver 0.19.2 (2014/11/02)
* input
  - curl: fix redirected streams
* playlist
  - don't allow empty playlist name
  - m3u: don't ignore unterminated last line
  - m3u: recognize the file suffix ".m3u8"
* decoder
  - ignore URI query string for plugin detection
  - faad: remove workaround for ancient libfaad2 ABI bug
  - ffmpeg: recognize MIME type audio/aacp
  - mad: fix negative replay gain values
* output
  - fix memory leak after filter initialization error
  - fall back to PCM if given DSD sample rate is not supported
* fix assertion failure on unsupported PCM conversion
* auto-disable plugins that require GLib when --disable-glib is used

ver 0.19.1 (2014/10/19)
* input
  - mms: fix deadlock bug
* playlist
  - extm3u: fix Extended M3U detection
  - m3u, extm3u, cue: fix truncated lines
* fix build failure on Mac OS X
* add missing file systemd/mpd.socket to tarball

ver 0.19 (2014/10/10)
* protocol
  - new commands "addtagid", "cleartagid", "listfiles", "listmounts",
    "listneighbors", "mount", "rangeid", "unmount"
  - "lsinfo" and "readcomments" allowed for remote files
  - "listneighbors" lists file servers on the local network
  - "playlistadd" supports file:///
  - "idle" with unrecognized event name fails
  - "list" on album artist falls back to the artist tag
  - "list" and "count" allow grouping
  - new "search"/"find" filter "modified-since"
  - "seek*" allows fractional position
  - close connection after syntax error
* database
  - proxy: forward "idle" events
  - proxy: forward the "update" command
  - proxy: copy "Last-Modified" from remote directories
  - simple: compress the database file using gzip
  - upnp: new plugin
  - cancel the update on shutdown
* storage
  - music_directory can point to a remote file server
  - nfs: new plugin
  - smbclient: new plugin
* playlist
  - cue: fix bogus duration of the last track
  - cue: restore CUE tracks from state file
  - soundcloud: use https instead of http
  - soundcloud: add default API key
* archive
  - read tags from songs in an archive
* input
  - alsa: new input plugin
  - curl: options "verify_peer" and "verify_host"
  - ffmpeg: update offset after seeking
  - ffmpeg: improved error messages
  - mms: non-blocking I/O
  - nfs: new input plugin
  - smbclient: new input plugin
* filter
  - volume: improved software volume dithering
* decoder:
  - vorbis, flac, opus: honor DESCRIPTION= tag in Xiph-based files as a comment to the song
  - audiofile: support scanning remote files
  - audiofile: log libaudiofile errors
  - dsdiff, dsf: report bit rate
  - dsdiff, dsf: implement seeking
  - dsf: support DSD512
  - dsf: support multi-channel files
  - dsf: fix big-endian bugs
  - dsf: fix noise at end of malformed file
  - mpg123: support ID3v2, ReplayGain and MixRamp
  - sndfile: support scanning remote files
  - sndfile: support tags "comment", "album", "track", "genre"
  - sndfile: native floating point playback
  - sndfile: optimized 16 bit playback
  - mp4v2: support playback of MP4 files.
* encoder:
  - shine: new encoder plugin
* output
  - alsa: support native DSD playback
  - alsa: rename "DSD over USB" to "DoP"
  - osx: fix hang after (un)plugging headphones
* threads:
  - the update thread runs at "idle" priority
  - the output thread runs at "real-time" priority
  - increase kernel timer slack on Linux
  - name each thread (for debugging)
* configuration
  - allow playlist directory without music directory
  - use XDG to auto-detect "music_directory" and "db_file"
* add tags "AlbumSort", "MUSICBRAINZ_RELEASETRACKID"
* disable global Latin-1 fallback for tag values
* new resampler option using libsoxr
* ARM NEON optimizations
* install systemd unit for socket activation
* Android port

ver 0.18.23 (2015/02/06)
* despotify: remove defunct plugin
* fix clock integer overflow on OS X
* fix gcc 5.0 warnings

ver 0.18.22 (2015/01/14)
* fix clang 3.6 warnings

ver 0.18.21 (2014/12/17)
* playlist
  - embcue: fix filename suffix detection
* decoder
  - ffmpeg: fix time stamp underflow

ver 0.18.20 (2014/12/08)
* decoder
  - ffmpeg: support FFmpeg 2.5
* fix build failure with musl

ver 0.18.19 (2014/11/26)
* archive
  - zzip: fix crash after seeking

ver 0.18.18 (2014/11/18)
* decoder
  - ffmpeg: support opus
* fix crash on failed filename charset conversion
* fix local socket detection from uid=0 (root)

ver 0.18.17 (2014/11/02)
* playlist
  - don't allow empty playlist name
  - m3u: recognize the file suffix ".m3u8"
* decoder
  - ignore URI query string for plugin detection
  - faad: remove workaround for ancient libfaad2 ABI bug
  - ffmpeg: recognize MIME type audio/aacp

ver 0.18.16 (2014/09/26)
* fix DSD breakage due to typo in configure.ac

ver 0.18.15 (2014/09/26)
* command
  - list: reset used size after the list has been processed
* fix MixRamp
* work around build failure on NetBSD

ver 0.18.14 (2014/09/11)
* protocol
  - fix range parser bug on certain 32 bit architectures
* decoder
  - audiofile: fix crash after seeking
  - ffmpeg: fix crash with ffmpeg/libav version 11
  - fix assertion failure after seeking

ver 0.18.13 (2014/08/31)
* protocol
  - don't change song on "seekcur" in random mode

* decoder
  - dsdiff, dsf: fix endless loop on malformed file
  - ffmpeg: support ffmpeg/libav version 11
  - gme: fix song duration
* output
  - alsa: fix endless loop at end of file in dsd_usb mode
* fix state file saver
* fix build failure on Darwin

ver 0.18.12 (2014/07/30)
* database
  - proxy: fix build failure with libmpdclient 2.2
  - proxy: fix add/search and other commands with libmpdclient < 2.9
* decoder
  - audiofile: improve responsiveness
  - audiofile: fix WAV stream playback
  - dsdiff, dsf: fix stream playback
  - dsdiff: fix metadata parser bug (uninitialized variables)
  - faad: estimate song duration for remote files
  - sndfile: improve responsiveness
* randomize next song when enabling "random" mode while not playing
* randomize next song when adding to single-song queue

ver 0.18.11 (2014/05/12)
* decoder
  - opus: fix missing song length on high-latency files
* fix race condition when using GLib event loop (non-Linux)

ver 0.18.10 (2014/04/10)
* decoder
  - ffmpeg: fix seeking bug
  - ffmpeg: handle unknown stream start time
  - gme: fix memory leak
  - sndfile: work around libsndfile bug on partial read
* don't interrupt playback when current song gets deleted

ver 0.18.9 (2014/03/02)
* protocol
  - "findadd" requires the "add" permission
* output
  - alsa: improved workaround for noise after manual song change
* decoder
  - vorbis: fix linker failure when libvorbis/libogg are static
* encoder
  - vorbis: fix another linker failure
* output
  - pipe: fix hanging child process due to blocked signals
* fix build failure due to missing signal.h include

ver 0.18.8 (2014/02/07)
* decoder
  - ffmpeg: support libav v10_alpha1
* encoder
  - vorbis: fix linker failure
* output
  - roar: documentation
* more robust Icy-Metadata parser
* fix Solaris build failure

ver 0.18.7 (2014/01/13)
* playlist
  - pls: fix crash after parser error
  - soundcloud: fix build failure with libyajl 2.0.1
* decoder
  - faad: fix memory leak
  - mpcdec: reject libmpcdec SV7 in configure script
* daemon: don't initialize supplementary groups when already running
  as the configured user

ver 0.18.6 (2013/12/24)
* input
  - cdio_paranoia: support libcdio-paranoia 0.90
* tags
  - riff: recognize upper-case "ID3" chunk name
* decoder
  - ffmpeg: use relative timestamps
* output
  - openal: fix build failure on Mac OS X
  - osx: fix build failure
* mixer
  - alsa: fix build failure with uClibc
* fix replay gain during cross-fade
* accept files without metadata

ver 0.18.5 (2013/11/23)
* configuration
  - fix crash when db_file is configured without music_directory
  - fix crash on "stats" without db_file/music_directory
* database
  - proxy: auto-reload statistics
  - proxy: provide "db_update" in "stats" response
* input
  - curl: work around stream resume bug (fixed in libcurl 7.32.0)
* decoder
  - fluidsynth: auto-detect by default
* clip 24 bit data from libsamplerate
* fix ia64, mipsel and other little-endian architectures
* fix build failures due to missing includes
* fix build failure with static libmpdclient

ver 0.18.4 (2013/11/13)
* decoder
  - dsdiff: fix byte order bug
* fix build failures due to missing includes
* libc++ compatibility

ver 0.18.3 (2013/11/08)
* fix stuck MPD after song change (0.18.2 regression)

ver 0.18.2 (2013/11/07)
* protocol:
  - "close" flushes the output buffer
* input:
  - cdio_paranoia: add setting "default_byte_order"
  - curl: fix bug with redirected streams
* playlist:
  - pls: fix reversed song order
* decoder:
  - audiofile: require libaudiofile 0.3 due to API breakage
  - dsf: enable DSD128
* enable buffering when starting playback (regression fix)
* fix build failures due to missing includes
* fix big-endian support

ver 0.18.1 (2013/11/04)
* protocol:
  - always ignore whitespace at the end of the line
* networking:
  - log UNIX domain path names instead of "localhost"
  - open listener sockets in the order they were configured
  - don't abort if IPv6 is not available
* output:
  - alsa: avoid endless loop in Raspberry Pi workaround
* filter:
  - autoconvert: fix "volume_normalization" with mp3 files
* add missing files to source tarball

ver 0.18 (2013/10/31)
* configuration:
  - allow tilde paths for socket
  - default filesystem charset is UTF-8 instead of ISO-8859-1
  - increase default buffer size to 4 MB
* protocol:
  - new command "readcomments" lists arbitrary file tags
  - new command "toggleoutput"
  - "find"/"search" with "any" does not match file name
  - "search" and "find" with base URI (keyword "base")
  - search for album artist falls back to the artist tag
  - re-add the "volume" command
* input:
  - curl: enable https
  - soup: plugin removed
* playlist:
  - lastfm: remove defunct Last.fm support
* decoder:
  - adplug: new decoder plugin using libadplug
  - dsf: don't play junk at the end of the "data" chunk
  - ffmpeg: drop support for pre-0.8 ffmpeg
  - flac: require libFLAC 1.2 or newer
  - flac: support FLAC files inside archives
  - opus: new decoder plugin for the Opus codec
  - vorbis: skip 16 bit quantisation, provide float samples
  - mikmod: add "loop" configuration parameter
  - modplug: add "loop_count" configuration parameter
  - mp4ff: obsolete plugin removed
* encoder:
  - opus: new encoder plugin for the Opus codec
  - vorbis: accept floating point input samples
* output:
  - new option "tags" may be used to disable sending tags to output
  - alsa: workaround for noise after manual song change
  - ffado: remove broken plugin
  - httpd: support HEAD requests
  - mvp: remove obsolete plugin
  - osx: disabled by default because it's unmaintained and unsupported
* improved decoder/output error reporting
* eliminate timer wakeup on idle MPD
* fix unresponsive MPD while waiting for stream
* port of the source code to C++11

ver 0.17.6 (2013/10/14)
* mixer:
  - alsa: fix busy loop when USB sound device gets unplugged
* decoder:
  - modplug: fix build with Debian package 1:0.8.8.4-4
* stored playlists:
  - fix loading playlists with references to local files
  - obey filesystem_charset for URLs

ver 0.17.5 (2013/08/04)
* protocol:
  - fix "playlistadd" with URI
  - fix "move" relative to current when there is no current song
* decoder:
  - ffmpeg: support "application/flv"
  - mikmod: adapt to libmikmod 3.2
* configure.ac:
  - detect system "ar"

ver 0.17.4 (2013/04/08)
* protocol:
  - allow to omit END in ranges (START:END)
  - don't emit IDLE_PLAYER before audio format is known
* decoder:
  - ffmpeg: support float planar audio (ffmpeg 1.1)
  - ffmpeg: fix AVFrame allocation
* player:
  - implement missing "idle" events on output errors
* clock: fix build failure

ver 0.17.3 (2013/01/06)
* output:
  - osx: fix pops during playback
  - recorder: fix I/O error check
  - shout: fix memory leak in error handler
  - recorder, shout: support Ogg packets that span more than one page
* decoder:
  - ffmpeg: ignore negative time stamps
  - ffmpeg: support planar audio
* playlist:
  - cue: fix memory leak
  - cue: fix CUE files with only one track

ver 0.17.2 (2012/09/30)
* protocol:
  - fix crash in local file check
* decoder:
  - fluidsynth: remove throttle (requires libfluidsynth 1.1)
  - fluidsynth: stop playback at end of file
  - fluidsynth: check MIDI file format while scanning
  - fluidsynth: add sample rate setting
  - wavpack: support all APEv2 tags
* output:
  - httpd: use monotonic clock, avoid hiccups after system clock adjustment
  - httpd: fix throttling bug after resuming playback
* playlist:
  - cue: map "PERFORMER" to "artist" or "album artist"
* mapper: fix non-UTF8 music directory name
* mapper: fix potential crash in file permission check
* playlist: fix use-after-free bug
* playlist: fix memory leak
* state_file: save song priorities
* player: disable cross-fading in "single" mode
* update: fix unsafe readlink() usage
* configure.ac:
  - don't auto-detect the vorbis encoder when Tremor is enabled

ver 0.17.1 (2012/07/31)
* protocol:
  - require appropriate permissions for searchadd{,pl}
* tags:
  - aiff: support the AIFC format
  - ape: check for ID3 if no usable APE tag was found
* playlist:
  - cue: support file types "MP3", "AIFF"
* output:
  - fix noisy playback with conversion and software volume

ver 0.17 (2012/06/27)
* protocol:
  - support client-to-client communication
  - "update" and "rescan" need only "CONTROL" permission
  - new command "seekcur" for simpler seeking within current song
  - new command "config" dumps location of music directory
  - add range parameter to command "load"
  - print extra "playlist" object for embedded CUE sheets
  - new commands "searchadd", "searchaddpl"
* input:
  - cdio_paranoia: new input plugin to play audio CDs
  - curl: enable CURLOPT_NETRC
  - curl: non-blocking I/O
  - soup: new input plugin based on libsoup
* tags:
  - RVA2: support separate album/track replay gain
* decoder:
  - mpg123: implement seeking
  - ffmpeg: drop support for pre-0.5 ffmpeg
  - ffmpeg: support WebM
  - oggflac: delete this obsolete plugin
  - dsdiff: new decoder plugin
* output:
  - alsa: support DSD-over-USB (dCS suggested standard)
  - httpd: support for streaming to a DLNA client
  - openal: improve buffer cancellation
  - osx: allow user to specify other audio devices
  - osx: implement 32 bit playback
  - shout: add possibility to set url
  - roar: new output plugin for RoarAudio
  - winmm: fail if wrong device specified instead of using default device
* mixer:
  - alsa: listen for external volume changes
* playlist:
  - allow references to songs outside the music directory
  - new CUE parser, without libcue
  - soundcloud: new plugin for accessing soundcloud.com
* state_file: add option "restore_paused"
* cue: show CUE track numbers
* allow port specification in "bind_to_address" settings
* support floating point samples
* systemd socket activation
* improve --version output
* WIN32: fix renaming of stored playlists with non-ASCII names


ver 0.16.8 (2012/04/04)
* fix for libsamplerate assertion failure
* decoder:
  - vorbis (and others): fix seeking at startup
  - ffmpeg: read the "year" tag
* encoder:
  - vorbis: generate end-of-stream packet before tag
  - vorbis: generate end-of-stream packet when playback ends
* output:
  - jack: check for connection failure before starting playback
  - jack: workaround for libjack1 crash bug
  - osx: fix stuttering due to buffering bug
* fix endless loop in text file reader
* update: skip symlinks in path that is to be updated


ver 0.16.7 (2012/02/04)
* input:
  - ffmpeg: support libavformat 0.7
* decoder:
  - ffmpeg: support libavformat 0.8, libavcodec 0.9
  - ffmpeg: support all MPD tags
* output:
  - httpd: fix excessive buffering
  - openal: force 16 bit playback, as 8 bit doesn't work
  - osx: remove sleep call from render callback
  - osx: clear render buffer when there's not enough data
* fix moving after current song


ver 0.16.6 (2011/12/01)
* decoder:
  - fix assertion failure when resuming streams
  - ffmpeg: work around bogus channel count
* encoder:
  - flac, null, wave: fix buffer corruption bug
  - wave: support packed 24 bit samples
* mapper: fix the bogus "not a directory" error message
* mapper: check "x" and "r" permissions on music directory
* log: print reason for failure
* event_pipe: fix WIN32 regression
* define WINVER in ./configure
* WIN32: autodetect filesystem encoding


ver 0.16.5 (2011/10/09)
* configure.ac
  - disable assertions in the non-debugging build
  - show solaris plugin result correctly
  - add option --enable-solaris-output
* pcm_format: fix 32-to-24 bit conversion (the "silence" bug)
* input:
  - rewind: reduce heap usage
* decoder:
  - ffmpeg: higher precision timestamps
  - ffmpeg: don't require key frame for seeking
  - fix CUE track seeking
* output:
  - openal: auto-fallback to mono if channel count is unsupported
* player:
  - make seeking to CUE track more reliable
  - the "seek" command works when MPD is stopped
  - restore song position from state file (bug fix)
  - fix crash that sometimes occurred when audio device fails on startup
  - fix absolute path support in playlists
* WIN32: close sockets properly
* install systemd service file if systemd is available


ver 0.16.4 (2011/09/01)
* don't abort configure when avahi is not found
* auto-detect libmad without pkg-config
* fix memory leaks
* don't resume playback when seeking to another song while paused
* apply follow_inside_symlinks to absolute symlinks
* fix playback discontinuation after seeking
* input:
  - curl: limit the receive buffer size
  - curl: implement a hard-coded timeout of 10 seconds
* decoder:
  - ffmpeg: workaround for semantic API change in recent ffmpeg versions
  - flac: validate the sample rate when scanning the tag
  - wavpack: obey all decoder commands, stop at CUE track border
* encoder:
  - vorbis: don't send end-of-stream on flush
* output:
  - alsa: fix SIGFPE when alsa announces a period size of 0
  - httpd: don't warn on client disconnect
  - osx: don't drain the buffer when closing
  - pulse: fix deadlock when resuming the stream
  - pulse: fix deadlock when the stream was suspended


ver 0.16.3 (2011/06/04)
* fix assertion failure in audio format mask parser
* fix NULL pointer dereference in playlist parser
* fix playlist files in base music directory
* database: allow directories with just playlists
* decoder:
  - ffmpeg: support libavcodec 0.7


ver 0.16.2 (2011/03/18)
* configure.ac:
  - fix bashism in tremor test
* decoder:
  - tremor: fix configure test
  - gme: detect end of song
* encoder:
  - vorbis: reset the Ogg stream after flush
* output:
  - httpd: fix uninitialized variable
  - httpd: include sys/socket.h
  - oss: AFMT_S24_PACKED is little-endian
  - oss: disable 24 bit playback on FreeBSD


ver 0.16.1 (2011/01/09)
* audio_check: fix parameter in prototype
* add void casts to suppress "result unused" warnings (clang)
* input:
  - ffado: disable by default
* decoder:
  - mad: work around build failure on Solaris
  - resolve modplug vs. libsndfile cflags/headers conflict
* output:
  - solaris: add missing parameter to open_cloexec() cal
  - osx: fix up audio format first, then apply it to device
* player_thread: discard empty chunks while cross-fading
* player_thread: fix assertion failure due to early seek
* output_thread: fix double lock


ver 0.16 (2010/12/11)
* protocol:
  - send song modification time to client
  - added "update" idle event
  - removed the deprecated "volume" command
  - added the "findadd" command
  - range support for "delete"
  - "previous" really plays the previous song
  - "addid" with negative position is deprecated
  - "load" supports remote playlists (extm3u, pls, asx, xspf, lastfm://)
  - allow changing replay gain mode on-the-fly
  - omitting the range end is possible
  - "update" checks if the path is malformed
* archive:
  - iso: renamed plugin to "iso9660"
  - zip: renamed plugin to "zzip"
* input:
  - lastfm: obsolete plugin removed
  - ffmpeg: new input plugin using libavformat's "avio" library
* tags:
  - added tags "ArtistSort", "AlbumArtistSort"
  - id3: revised "performer" tag support
  - id3: support multiple values
  - ape: MusicBrainz tags
  - ape: support multiple values
* decoders:
  - don't try a plugin twice (MIME type & suffix)
  - don't fall back to "mad" unless no plugin matches
  - ffmpeg: support multiple tags
  - ffmpeg: convert metadata to generic format
  - ffmpeg: implement the libavutil log callback
  - sndfile: new decoder plugin based on libsndfile
  - flac: moved CUE sheet support to a playlist plugin
  - flac: support streams without STREAMINFO block
  - mikmod: sample rate is configurable
  - mpg123: new decoder plugin based on libmpg123
  - sidplay: support sub-tunes
  - sidplay: implemented songlength database
  - sidplay: support seeking
  - sidplay: play monaural SID tunes in mono
  - sidplay: play mus, str, prg, x00 files
  - wavpack: activate 32 bit support
  - wavpack: allow more than 2 channels
  - mp4ff: rename plugin "mp4" to "mp4ff"
* encoders:
  - twolame: new encoder plugin based on libtwolame
  - flac: new encoder plugin based on libFLAC
  - wave: new encoder plugin for PCM WAV format
* output:
  - recorder: new output plugin for recording radio streams
  - alsa: don't recover on CANCEL
  - alsa: fill period buffer with silence before draining
  - openal: new output plugin
  - pulse: announce "media.role=music"
  - pulse: renamed context to "Music Player Daemon"
  - pulse: connect to server on MPD startup, implement pause
  - jack: require libjack 0.100
  - jack: don't disconnect during pause
  - jack: connect to server on MPD startup
  - jack: added options "client_name", "server_name"
  - jack: clear ring buffers before activating
  - jack: renamed option "ports" to "destination_ports"
  - jack: support more than two audio channels
  - httpd: bind port when output is enabled
  - httpd: added name/genre/website configuration
  - httpd: implement "pause"
  - httpd: bind_to_address support (including IPv6)
  - oss: 24 bit support via OSS4
  - win32: new output plugin for Windows Wave
  - shout, httpd: more responsive to control commands
  - wildcards allowed in audio_format configuration
  - consistently lock audio output objects
* player:
  - drain audio outputs at the end of the playlist
* mixers:
  - removed support for legacy mixer configuration
  - reimplemented software volume as mixer+filter plugin
  - per-device software/hardware mixer setting
* commands:
  - added new "status" line with more precise "elapsed time"
* update:
  - automatically update the database with Linux inotify
  - support .mpdignore files in the music directory
  - sort songs by album name first, then disc/track number
  - rescan after metadata_to_use change
* normalize: upgraded to AudioCompress 2.0
  - automatically convert to 16 bit samples
* replay gain:
  - reimplemented as a filter plugin
  - fall back to track gain if album gain is unavailable
  - optionally use hardware mixer to apply replay gain
  - added mode "auto"
  - parse replay gain from APE tags
* log unused/unknown block parameters
* removed the deprecated "error_file" option
* save state when stopped
* renamed option "--stdout" to "--stderr"
* removed options --create-db and --no-create-db
* state_file: save only if something has changed
* database: eliminated maximum line length
* log: redirect stdout/stderr to /dev/null if syslog is used
* set the close-on-exec flag on all file descriptors
* pcm_volume, pcm_mix: implemented 32 bit support
* support packed 24 bit samples
* CUE sheet support
* support for MixRamp tags
* obey $(sysconfdir) for default mpd.conf location
* build with large file support by default
* added test suite ("make check")
* require GLib 2.12
* added libwrap support
* make single mode 'sticky'


ver 0.15.17 (2011/??/??)
* encoder:
  - vorbis: reset the Ogg stream after flush
* decoders:
  - vorbis: fix tremor support


ver 0.15.16 (2011/03/13)
* output:
  - ao: initialize the ao_sample_format struct
  - jack: fix crash with mono playback
* encoders:
  - lame: explicitly configure the output sample rate
* update: log all file permission problems


ver 0.15.15 (2010/11/08)
* input:
  - rewind: fix assertion failure
* output:
  - shout: artist comes first in stream title


ver 0.15.14 (2010/11/06)
* player_thread: fix assertion failure due to wrong music pipe on seek
* output_thread: fix assertion failure due to race condition in OPEN
* input:
  - rewind: fix double free bug
* decoders:
  - mp4ff, ffmpeg: add extension ".m4b" (audio book)


ver 0.15.13 (2010/10/10)
* output_thread: fix race condition after CANCEL command
* output:
  - httpd: fix random data in stream title
  - httpd: MIME type audio/ogg for Ogg Vorbis
* input:
  - rewind: update MIME not only once
  - rewind: enable for MMS


ver 0.15.12 (2010/07/20)
* input:
  - curl: remove assertion after curl_multi_fdset()
* tags:
  - rva2: set "gain", not "peak"
* decoders:
  - wildmidi: support version 0.2.3


ver 0.15.11 (2010/06/14)
* tags:
  - ape: support album artist
* decoders:
  - mp4ff: support tags "album artist", "albumartist", "band"
  - mikmod: fix memory leak
  - vorbis: handle uri==NULL
  - ffmpeg: fix memory leak
  - ffmpeg: free AVFormatContext on error
  - ffmpeg: read more metadata
  - ffmpeg: fix libavformat 0.6 by using av_open_input_stream()
* playlist: emit IDLE_OPTIONS when resetting single mode
* listen: make get_remote_uid() work on BSD


ver 0.15.10 (2010/05/30)
* input:
  - mms: fix memory leak in error handler
  - mms: initialize the "eof" attribute
* decoders:
  - mad: properly calculate ID3 size without libid3tag


ver 0.15.9 (2010/03/21)
* decoders:
  - mad: fix crash when seeking at end of song
  - mpcdec: fix negative shift on fixed-point samples
  - mpcdec: fix replay gain formula with v8
* playlist: fix single+repeat in random mode
* player: postpone song tags during cross-fade


ver 0.15.8 (2010/01/17)
* input:
  - curl: allow rewinding with Icy-Metadata
* decoders:
  - ffmpeg, flac, vorbis: added more flac/vorbis MIME types
  - ffmpeg: enabled libavformat's file name extension detection
* dbUtils: return empty tag value only if no value was found
* decoder_thread: fix CUE track playback
* queue: don't repeat current song in consume mode


ver 0.15.7 (2009/12/27)
* archive:
  - close archive when stream is closed
  - iso, zip: fixed memory leak in destructor
* input:
  - file: don't fall back to parent directory
  - archive: fixed memory leak in error handler
* tags:
  - id3: fix ID3v1 charset conversion
* decoders:
  - eliminate jitter after seek failure
  - ffmpeg: don't try to force stereo
  - wavpack: allow fine-grained seeking
* mixer: explicitly close all mixers on shutdown
* mapper: fix memory leak when playlist_directory is not set
* mapper: apply filesystem_charset to playlists
* command: verify playlist name in the "rm" command
* database: return multiple tag values per song


ver 0.15.6 (2009/11/18)
* input:
  - lastfm: fixed variable name in GLib<2.16 code path
  - input/mms: require libmms 0.4
* archive:
  - zzip: require libzzip 0.13
* tags:
  - id3: allow 4 MB RIFF/AIFF tags
* decoders:
  - ffmpeg: convert metadata
  - ffmpeg: align the output buffer
  - oggflac: rewind stream after FLAC detection
  - flac: fixed CUE seeking range check
  - flac: fixed NULL pointer dereference in CUE code
* output_thread: check again if output is open on PAUSE
* update: delete ignored symlinks from database
* database: increased maximum line length to 32 kB
* sticker: added fallback for sqlite3_prepare_v2()


ver 0.15.5 (2009/10/18)
* input:
  - curl: don't abort if a packet has only metadata
  - curl: fixed endless loop during buffering
* tags:
  - riff, aiff: fixed "limited range" gcc warning
* decoders:
  - flac: fixed two memory leaks in the CUE tag loader
* decoder_thread: change the fallback decoder name to "mad"
* output_thread: check again if output is open on CANCEL
* update: fixed memory leak during container scan


ver 0.15.4 (2009/10/03)
* decoders:
  - vorbis: revert "faster tag scanning with ov_test_callback()"
  - faad: skip assertion failure on large ID3 tags
  - ffmpeg: use the "artist" tag if "author" is not present
* output:
  - osx: fix the OS X 10.6 build


ver 0.15.3 (2009/08/29)
* decoders:
  - vorbis: faster tag scanning with ov_test_callback()
* output:
  - fix stuttering due to uninitialized variable
* update: don't re-read unchanged container files


ver 0.15.2 (2009/08/15)
* tags:
  - ape: check the tag size (fixes integer underflow)
  - ape: added protection against large memory allocations
* decoders:
  - mad: skip ID3 frames when libid3tag is disabled
  - flac: parse all replaygain tags
  - flac: don't allocate cuesheet twice (memleak)
* output:
  - shout: fixed stuck pause bug
  - shout: minimize the unpause latency
* update: free empty path string (memleak)
* update: free temporary string in container scan (memleak)
* directory: free empty directories after removing them (memleak)


ver 0.15.1 (2009/07/15)
* decoders:
  - flac: fix assertion failure in tag_free() call
* output:
  - httpd: include sys/types.h (fixes Mac OS X)
* commands:
  - don't resume playback when stopping during pause
* database: fixed NULL pointer dereference after charset change
* log: fix double free() bug during shutdown


ver 0.15 (2009/06/23)
* input:
  - parse Icy-Metadata
  - added support for the MMS protocol
  - hide HTTP password in playlist
  - lastfm: new input plugin for last.fm radio (experimental and incomplete!)
  - curl: moved proxy settings to "input" block
* tags:
  - support the "album artist" tag
  - support MusicBrainz tags
  - parse RVA2 tags in mp3 files
  - parse ID3 tags in AIFF/RIFF/WAV files
  - ffmpeg: support new metadata API
  - ffmpeg: added support for the tags comment, genre, year
* decoders:
  - audiofile: streaming support added
  - audiofile: added 24 bit support
  - modplug: another MOD plugin, based on libmodplug
  - mikmod disabled by default, due to severe security issues in libmikmod
  - sidplay: new decoder plugin for C64 SID (using libsidplay2)
  - fluidsynth: new decoder plugin for MIDI files (using libfluidsynth,
    experimental due to shortcomings in libfluidsynth)
  - wildmidi: another decoder plugin for MIDI files (using libwildmidi)
  - flac: parse stream tags
  - mpcdec: support the new libmpcdec SV8 API
  - added configuration option to disable decoder plugins
  - flac: support embedded cuesheets
  - ffmpeg: updated list of supported formats
* audio outputs:
  - added option to disable audio outputs by default
  - wait 10 seconds before reopening after play failure
  - shout: enlarged buffer size to 32 kB
  - null: allow disabling synchronization
  - mvp: fall back to stereo
  - mvp: fall back to 16 bit audio samples
  - mvp: check for reopen errors
  - mvp: fixed default device detection
  - pipe: new audio output plugin which runs a command
  - alsa: better period_time default value for high sample rates
  - solaris: new audio output plugin for Solaris /dev/audio
  - httpd: new audio output plugin for web based streaming, similar to icecast
     but built in.
* commands:
  - "playlistinfo" and "move" supports a range now
  - added "sticker database", command "sticker", which allows clients
     to implement features like "song rating"
  - added "consume" command which removes a song after play
  - added "single" command, if activated, stops playback after current song or
     repeats the song if "repeat" is active.
* mixers:
  - rewritten mixer code to support multiple mixers
  - new pulseaudio mixer
  - alsa: new mixer_index option supports choosing between multiple
    identically-named controls on a device.
* Add audio archive extraction support:
  - bzip2
  - iso9660
  - zip
* the option "error_file" was removed, all messages are logged into
   "log_file"
* support logging to syslog
* fall back to XDG music directory if no music_directory is configured
* failure to read the state file is non-fatal
* --create-db starts the MPD daemon instead of exiting
* playlist_directory and music_directory are optional
* playlist: recalculate the queued song after random is toggled
* playlist: don't unpause on delete
* pause when all audio outputs fail to play
* daemon: ignore "user" setting if already running as that user
* listen: fix broken client IP addresses in log
* listen: bind failure on secondary address is non-fatal
* 24/32 bit audio support
* print available protocols in --version
* fill buffer after seeking
* choose the fallback resampler at runtime
* steps taken towards win32 compatibility
* require glib 2.6 or greater
* built-in documentation using doxygen and docbook


ver 0.14.2 (2009/02/13)
* configure.ac:
  - define HAVE_FFMPEG after all checks
* decoders:
  - ffmpeg: added support for the tags comment, genre, year
  - ffmpeg: don't warn of empty packet output
  - ffmpeg: check if the time stamp is valid
  - ffmpeg: fixed seek integer overflow
  - ffmpeg: enable WAV streaming
  - ffmpeg: added TTA support
  - wavpack: pass NULL if the .wvc file fails to open
  - mikmod: call MikMod_Exit() only in the finish() method
  - aac: fix stream metadata
* audio outputs:
  - jack: allocate ring buffers before connecting
  - jack: clear "shutdown" flag on reconnect
  - jack: reduced sleep time to 1ms
  - shout: fixed memory leak in the mp3 encoder
  - shout: switch to blocking mode
  - shout: use libshout's synchronization
  - shout: don't postpone metadata
  - shout: clear buffer before calling the encoder
* mapper: remove trailing slashes from music_directory
* player: set player error when output device fails
* update: recursively purge deleted directories
* update: free deleted subdirectories

ver 0.14.1 (2009/01/17)
* decoders:
  - mp4: support the writer/composer tag
  - id3: strip leading and trailing whitespace from ID3 tags
  - oggvorbis: fix tremor support
  - oggvorbis: disable seeking on remote files
* audio outputs:
  - jack: allocate default port names (fixes a crash)
* update:
  - refresh stats after update
  - save the database even if it is empty
* input_curl:
  - use select() to eliminate busy loop during connect
  - honour http_proxy_* config directives
  - fix assertion failure on "connection refused"
  - fix assertion failure with empty HTTP responses
* corrected the sample calculation in the fallback resampler
* log: automatically append newline
* fix setenv() conflict on Solaris
* configure.ac: check for pkg-config before using it
* fix minor memory leak in decoder_tag()
* fix cross-fading bug: it used to play some chunks of the new song twice
* playlist
  - fix assertion failure during playlist load
  - implement Fisher-Yates shuffle properly
  - safely search the playlist for deleted song
* use custom PRNG for volume dithering (speedup)
* detect libid3tag without pkg-config

ver 0.14 (2008/12/25)
* audio outputs:
  - wait 10 seconds before reopening a failed device
  - fifo: new plugin
  - null: new plugin
  - shout: block while trying to connect instead of failing
  - shout: new timeout parameter
  - shout: support mp3 encoding and the shoutcast protocol
  - shout: send silence during pause, so clients don't get disconnected
* decoders:
  - ffmpeg: new plugin
  - wavpack: new plugin
  - aac: stream support added
  - mod: disabled by default due to critical bugs in all libmikmod versions
* commands:
  - "addid" takes optional second argument to specify position
  - "idle" notifies the client when a notable change occurs
* Zeroconf support using Bonjour
* New zeroconf_enabled option so that Zeroconf support can be disabled
* Stop the player/decode processes when not playing to allow the CPU to sleep
* Fix a bug where closing an ALSA dmix device could cause MPD to hang
* Support for reading ReplayGain from LAME tags on MP3s
* MPD is now threaded, which greatly improves performance and stability
* memory usage reduced by merging duplicate tags in the database
* support connecting via unix domain socket
* allow authenticated local users to add any local file to the playlist
* 24 bit audio support
* optimized PCM conversions and dithering
* much code has been replaced by using GLib
* the HTTP client has been replaced with libcurl
* symbolic links in the music directory can be disabled; the default
  is to ignore symlinks pointing outside the music directory

ver 0.13.0 (2007/5/28)
* New JACK audio output
* Support for "file" as an alternative to "filename" in search, find, and list
* FLAC 1.1.3 API support
* New playlistadd command for adding to stored playlists
* New playlistclear command for clearing stored playlists
* Fix a bug where "find any" and "list <type> any" wouldn't return any results
* Make "list any" return an error instead of no results and an OK
* New gapless_mp3_playback option to disable gapless MP3 playback
* Support for seeking HTTP streams
* Zeroconf support using Avahi
* libsamplerate support for high quality audio resampling
* ID3v2 "Original Artist/Performer" tag support
* New playlistsearch command for searching the playlist (similar to "search")
* New playlistfind command for finding songs in the playlist (similar to "find")
* libmikmod 3.2.0 beta support
* New tagtypes command for retrieving a list of available tag types
* Fix a bug where no ACK was returned if loading a playlist failed
* Fix a bug where db_update in stats would be 0 after initial database creation
* New count command for getting stats on found songs (similar to "find")
* New playlistmove command for moving songs in stored playlists
* New playlistdelete command for deleting songs from stored playlists
* New rename command for renaming stored playlists
* Increased default buffer_before_play from 0% to 10% to prevent skipping
* Lots of bug fixes, cleaned up code, and performance improvements

ver 0.12.2 (2007/3/20)
* Fix a bug where clients could cause MPD to segfault

ver 0.12.1 (2006/10/10)
* Fix segfault when scanning an MP3 that has a Xing tag with 0 frames
* Fix segfault when there's no audio output specified and one can't be detected
* Fix handling of escaping in quotes
* Allow a quality of -1 to be specified for shout outputs
* A few minor cleanups

ver 0.12.0 (2006/9/22)
* New audio output code which supports:
  * A plugin-like architecture
  * Non-libao ("native") outputs:
    * ALSA
    * OSS
    * OS X
    * Media MVP
    * PulseAudio
    * Shout (Icecast or Shoutcast)
  * Playing through multiple outputs at once
  * Enabling/disabling outputs while MPD is running
  * Saving output state (enabled/disabled) to the state_file
* OggFLAC support
* Musepack support
* Gapless MP3 playback
* MP3 ReplayGain support (using ID3v2 tags only)
* Support for MP2 files if MP3 support is enabled
* Composer, Performer, Comment, and Disc metadata support
* New outputs command for listing available audio outputs
* New enableoutput and disableoutput commands for enabling/disabling outputs
* New plchangesposid command for a stripped down version of plchanges
* New addid command for adding to the playlist and returning a song ID
* New commands and notcommands commands for checking available commands
* Can now specify any supported metadata type or "any" in search, find, and list
* New volume_normalization parameter for enabling Audio Compress normalization
* New metadata_to_use parameter for choosing supported metadata types
* New pid_file parameter for saving the MPD process ID to the specified file
* The db_file parameter is now required
* The port parameter is now optional (defaults to 6600)
* Can specify bind_to_address multiple times
* New --kill argument for killing MPD if pid_file is specified
* Removed --update-db argument (use the update function in your client instead)
* New mpdconf.example
* New mpd.conf man page 
* Removed bundled libmad and libid3tag
* Lots of bug fixes, cleaned up code, and performance improvements

ver 0.11.5 (2004/11/1)
1) New id3v1_encoding config option to configure the id3v1 tag encoding (patch
from dottedmag)
2) Strip '\r' from m3u playlists (thank you windows)
3) Use random() instead of rand() for playlist randomizing
4) Fix a bug trying skipping some commented lines in m3u playlist files
5) Fix a bug when fetching metadata from streams that may cause certain
weirdnesses
6) Fix a bug where replaygain preamp was used on files w/o replaygain tags
7) Fix a busy loop when trying to prebuffer a nonexistant or missing stream
8) Fix a bug in forgetting to remove leading ' ' in content-type for http
streams
9) Check for ice-name in http headers
10) Be sure the strip all '\n' chars in tags
11) Set $HOME env variable when setuid'ing, this should fix the /root/.mcop
errors triggered by arts/libao

ver 0.11.4 (2004/7/26)
1) Fixed a segfault when decoding mp3's with corrupt id3v2 tags
2) Fixed a memory leak when encountering id3v2 tags in mp3 decoder

ver 0.11.3 (2004/7/21)
1) Add support for http authentication for streams
2) Added replaygain pre-amp support
3) Better error handling for fread() in inputStream_file
4) Fixed a bug so that when a freeAllInterfaces is called, it sets
max_interface_connections to 0.  This prevents potential segfaults and other
nastiness for forked processes, like the player and update-er (do to
interfacePrintWithFD()).
5) Allow blockingWrite() to handle errors more gracefully (for example, if the
disc is full, and thus the write() fails or can't be completed, we just skip
this write() and continue, instead of getting stuck in an infinite loop until
the write() becomes successful)
6) Updated mpdconf.example from sbh/avuton
7) If "user" is specified, then convert ~ in paths to the user's home path
specified by "user" config paramter (not the actual current user running mpd).

ver 0.11.2 (2004/7/5) 
1) Work around in computing total time for mp3's whose first valid mpeg frame is
not layer III
2) Fix mp3 and mp4 decoders when seeking past the end of the file
3) Fix replaygain for flac and vorbis
4) Fix memory leaks in flac decoder (from normalperson)
5) Fix Several other bugs in playlist.c and directory.c (from normalperson)

ver 0.11.1 (2004/6/24)
1) Fix a bug that caused "popping" at the beginning of mp3's
2) Fix playlistid command
3) Fix move commands so they don't mess up the song id's
4) Added support for HTTP Proxy
5) Detect and skip recursive links in the music directory
6) Fix addPathToDB() so updating on a specific path doesn't exist correctly adds
the parent directories to the DB

ver 0.11.0 (2004/6/18)
1) Support for playing mp3 and Ogg Vorbis streams
2) Non-blocking Update
3) Replaygain support for Ogg Vorbis and FLAC (by Eric Moore aka AliasMrJones)
4) audio_output_format option that allows for all audio output to be converted
to a format compatible with any sound card
5) Own routines for to always support UTF-8 <-> ISO-8859-1 conversion
6) Added "Id" and "Pos" metadata for songs in playlist
7) Added commands: plchanges, currentsong, playid, seekid, playlistid, moveid,
swapid, deleteid
8) UTF-8 validation of all tags
9) Update specific files/directories (for fast, incremental updating)
10) Added ACK error codes
11) Mod file support
12) Added command_list_ok_begin
13) Play after stop resumes from last position in the playlist
14) Play while pause resumes playback
15) Better signal handling by mackstann
16) Cleanup decoder interface (now called InputPlugins)
17) --create-db no long starts the daemon
18) --no-daemon outputs to log files
19) --stdout sends output to stdout/stderr
20) Default port is now 6600
21) Lots of other cleanups and Bugfixes

ver 0.10.4 (2004/5/26)
1) Fix configure problems on OpenBSD with langinfo and iconv
2) Fix an infinte loop when writing to an interface and it has expired
3) Fix a segfault in decoding flac's
4) Ingore CRC stuff in mp3's since some encoders did not compute the CRC
correctly
5) Fix a segfault in processing faulty mp4 metadata

ver 0.10.3 (2004/4/2)
1) Fix a segfault when a blanck line is sent from a client
2) Fix for loading playlists on platforms where char is unsigned
3) When pausing, release audio device after we say pause is successful (this
makes pause appear to not lag)
4) When returning errors for unknown types by player, be sure to copy the
filename
5) add --disable-alsa for disabling alsa mixer support
6) Use select() for a portable usleep()
7) For alsa mixer, default to "Master' element, not first element

ver 0.10.2 (2004/3/25)
1) Add suport for AAC
2) Substitute '\n' with ' ' in tag info
3) Remove empty directories from db
4) Resume from current position in song when using state file
5) Pause now closes the music device, and reopens it on resuming
6) Fix unnecessary big endian byte swapping
7) If locale is "C" or "POSIX", then use ISO-8859-1 as the fs charset
8) Fix a bug where alsa mixer wasn't detecting volume changes
9) For alsa and software mixer, show volume to be the same as it was set (even
if its not the exact volume)
10) Report bitrate for wave files
11) Compute song length of CBR mp3's more accurately

ver 0.10.1 (2004/3/7)
1) Check to see if we need to add "-lm" when linking mpd
2) Fix issues with skipping bad frames in an mp3 (this way we get the correct
samplerate and such)
3) Fix crossfading bug with ogg's
4) Updated libmad and libid3tag included w/ source to 0.15.1b

ver 0.10.0 (2004/3/3)
1) Use UTF-8 for all client communications
2) Crossfading support
3) Password Authentication (all in plaintext)
4) Software mixer
5) Buffer Size is configurable
6) Reduced Memory consumption (use directory tree for search and find)
7) Bitrate support for Flac
8) setvol command (deprecates volume command)
9) add command takes directories
10) Path's in config file now work with ~
11) Add samplerate,bits, and channels to status
12) Reenable playTime in stats display
13) Fix a segfault when doing: add ""
14) Fix a segfault with flac vorbis comments simply being "="
15) Fix a segfault/bug in queueNextSong with repeat+random
16) Fix a bug, where one process may segfault, and cause more processes to spawn
w/o killing ones that lost their parent.
17) Fix a bug when the OSS device was unable to fetch the current volume,
it would close the device (when it maybe previously closed by the exact same
code)
18) command.c cleanup by mackstann
19) directory.c and command.c cleanup by tw-nym

ver 0.9.4 (2004/1/21)
1) Fix a bug where updated tag info wasn't being detected
2) Set the default audio write size to 1024 bytes (should decrease cpu load a
bit on some machines).
3) Make audio write size configurable via "audio_write_size" config option
4) Tweak output buffer size for connections by detecting the kernel output
buffer size.

ver 0.9.3 (2003/10/31)
1) Store total time/length of songs in db and display in *info commands
2) Display instantaneous bitrate in status command
3) Add Wave Support using libaudiofile (Patch from normalperson)
4) Command code cleanup (Patch from tw-nym)
5) Optimize listing of playlists (10-100x faster)
6) Optimize interface output (write in 4kB chunks instead of on every '\n')
7) Fix bug that prevented rm command from working
8) Fix bug where deleting current song skips the next song
9) Use iconv to convert vorbis comments from UTF-8 to Latin1

ver 0.9.2 (2003/10/6)
1) Fix FreeBSD Compilation Problems
2) Fix bug in move command
3) Add mixer_control options to configure which mixer control/device mpd
controls
4) Randomize on play -1
5) Fix a bug in toggling repeat off and at the end of the playlist

ver 0.9.1 (2003/9/30)
1) Fix a statement in the middle of declarations in listen.c, causes error for
gcc 2.7

ver 0.9.0 (2003/9/30)
1) Random play mode
2) Alsa Mixer Support
3) Save and Restore "state"
4) Default config file locations (.mpdconf and /etc/mpd.conf)
5) Make db file locations configurable
6) Move songs around in the playlist
7) Gapless playback
8) Use Xing tags for mp3's
9) Remove stop_on_error
10) Seeking support
11) Playlists can be loaded and deleted from subdirectories
12) Complete rewrite of player layer (fork()'s only once, opens and closes
audio device as needed).
13) Eliminate use and dependence of SIGIO
14) IPv6 support
15) Solaris compilations fixes
16) Support for different log levels
17) Timestamps for log entries
18) "user" config parameter for setuid (patch from Nagilum)
19) Other misc features and bug fixes

ver 0.8.7 (2003/9/3)
1) Fix a memory leak.  When closing a interface, was called close() on the fd
instead of calling fclose() on the fp that was opened with fdopen().

ver 0.8.6 (2003/8/25)
1) Fix a memory leak when a buffered existed, and a connection was unexpectedly
closed, and i wasn't free'ing the buffer apropriatly.

ver 0.8.5 (2003/8/17)
1) Fix a bug where an extra end of line is returned when attempting to play a
non existing file.  This causes parsing errors for clients.

ver 0.8.4 (2003/8/13)
1) Fix a bug where garbage is returned with errors in "list" command

ver 0.8.3 (2003/8/12) 
1) Fix a compilation error on older linux systems
2) Fix a bug in searching by title
3) Add "list" command
4) Add config options for specifying libao driver/plugin and options
5) Add config option to specify which address to bind to
6) Add support for loading and saving absolute pathnames in saved playlists
7) Playlist no longer creates duplicate entries for song data (more me
efficient)
8) Songs deleted from the db are now removed for the playlist as well

ver 0.8.2 (2003/7/22)
1) Increased the connection que for listen() from 0 to 5
2) Cleanup configure makefiles so that mpd uses MPD_LIBS and MPD_CFLAGS
rather than LIBS and CFLAGS
3) Put a cap on the number of commands per command list
4) Put a cap on the maximum number of buffered output lines
5) Get rid of TIME_WAIT/EADDRINUSE socket problem
6) Use asynchronious IO (i.e. trigger SIGIO instead so we can sleep in
select() calls longer)

ver 0.8.1 (2003/7/11)
1) FreeBSD fixes
2) Fix for rare segfault when updating
3) Fix bug where client was being hungup on when done playing current song
4) Fix bug when playing flac's where it incorrectly reports an error
5) Make stop playlist on error configurable
6) Configure checks for installed libmad and libid3tag and uses those if found
7) Use buffer->finished in *_decode's instead of depending on catching signals

ver 0.8.0 (2003/7/6)
1) Flac support
2) Make playlist max length configurable
3) New backward compatible status (backward compatible for 0.8.0 on)
4) listall command now can take a directory as an argument
5) Buffer rewritten to use shared memory instead of sockets
6) Playlist adding done using db
7) Add sort to list, and use binary search for finding
8) New "stats" command
9) Command list (for faster adding of large batches of files)
10) Add buffered chunks before play
11) Useful error reporting to clients (part of status command)
12) Use libid3tag for reading id3 tags (more stable)
13) Non-blocking output to clients
14) Fix bug when removing items from directory
15) Fix bug when playing mono mp3's
16) Fix bug when attempting to delete files when using samba
17) Lots of other bug fixes I can't remember

ver 0.7.0 (2003/6/20)
1) use mad instead of mpg123 for mp3 decoding
2) volume support
3) repeate playlist support
4) use autoconf/automake (i.e. "configure")
5) configurable max connections

ver 0.6.2 (2003/6/11)
1) Buffer support for ogg
2) new config file options: "connection_timeout" and "mpg123_ignore_junk"
3) new commands: "next", "previous", and "listall"
Thanks to Niklas Hofer for "next" and "previous" patches!
4) Search by filename
5) bug fix for pause when playing mp3's

ver 0.6.1 (2003/5/29)
1) Add conf file support
2) Fix a bug when doing mp3stop (do wait3(NULL,WNOHANG|WUNTRACED,NULL))
3) Fix a bug when fork'ing, fflush file buffers before forking so the
child doesn't print the same stuff in the buffer.

ver 0.6.0 (2003/5/25)
1) Add ogg vorbis support
2) Fix two bugs relating to tables, one for search by title, and one where we
freed the tables before directories, causing a segfault
3) The info command has been removed.

ver 0.5.0-0.5.2
Initial release(s).  Support for MP3 via mpg123<|MERGE_RESOLUTION|>--- conflicted
+++ resolved
@@ -1,4 +1,3 @@
-<<<<<<< HEAD
 ver 0.21 (not yet released)
 * protocol
   - "tagtypes" can be used to hide tags
@@ -9,12 +8,11 @@
   - pcm: support audio/L24 (RFC 3190)
 * output
   - alsa: non-blocking mode
-=======
+
 ver 0.20.8 (not yet released)
 * output
   - osx: fix build failure due to missing "noexcept"
 * fix build failure with GCC 4.x
->>>>>>> f7fffc9b
 
 ver 0.20.7 (2017/05/15)
 * database
